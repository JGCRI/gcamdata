
# General behavior constants ======================================================================

OUTPUTS_DIR  <- "outputs/"
XML_DIR      <- "xml/"
COMMENT_CHAR <- "#"
OLD_DATA_SYSTEM_BEHAVIOR <- TRUE
YEAR_PATTERN <- "^(1|2)[0-9]{3}$"   # a 1 or 2 followed by three digits, and nothing else


# Flags ======================================================================
# Flags used by chunks

FLAG_INPUT_DATA <- "FLAG_INPUT_DATA"
FLAG_LONG_YEAR_FORM  <- "FLAG_LONG_YEAR_FORM"
FLAG_NO_OUTPUT  <- "FLAG_NO_OUTPUT"
FLAG_NO_XYEAR   <- "FLAG_NO_XYEAR"
FLAG_NO_TEST    <- "FLAG_NO_TEST"
FLAG_SUM_TEST   <- "FLAG_SUM_TEST"
FLAG_PROTECT_FLOAT <- "FLAG_PROTECT_FLOAT"
FLAG_XML <- "FLAG_XML"


# Time constants======================================================================

HISTORICAL_YEARS <- 1971:2010
IMF_GDP_YEARS <- 2010:2020
FUTURE_YEARS <- seq(2015, 2100, 5)
BASE_YEARS <- c(1975, 1990, 2005, 2010)
MODEL_YEARS <- c(BASE_YEARS, FUTURE_YEARS)
SSP_FUTURE_YEARS <- c(2010, FUTURE_YEARS)
GHG_CONTROL_READIN_YEAR <- 1975


# GCAM constants ======================================================================

gcam.USA_CODE <- 1
gcam.LOGIT_TYPES <- c("relative-cost-logit", "absolute-cost-logit")
gcam.EQUIV_TABLE <- "EQUIV_TABLE"

GCAM_REGION_ID <- "GCAM_region_ID"


# AgLU constants ======================================================================

AGLU_HISTORICAL_YEARS <- 1971:2010
FAO_HISTORICAL_YEARS <- 1961:2011
FAO_LDS_YEARS <- 1998:2002
MODEL_PRICE_YEARS <- 2001:2005
MODEL_COST_YEARS <- 2001:2005
LAND_HISTORY_YEARS <- c(1700, 1750, 1800, 1850, 1900, 1950, 1975)
PREAGLU_YEARS <- c(1700, 1750,1800, 1850, 1900, 1950)
aglu.LAND_COVER_YEARS <- sort(unique(c(LAND_HISTORY_YEARS, AGLU_HISTORICAL_YEARS)))
GTAP_HISTORICAL_YEAR <- 2000
CROSIT_HISTORICAL_YEAR <- 2005
SPEC_AG_PROD_YEARS <- seq(max(AGLU_HISTORICAL_YEARS), 2050, by = 5) # Specified ag productivity years
aglu.DIET_YEARS <- seq(max(AGLU_HISTORICAL_YEARS), 2050, by = 5)
MIN_PROFIT_MARGIN <- 0.15
LAND_TOLERANCE <- 0.005
DIGITS_LAND_TOTAL <- 2
DIGITS_LAND_USE <- 7

# GLU (Geographic Land Unit) settings - see module_aglu_LA100.0_LDS_preprocessing
aglu.GLU <- "GLU"
aglu.GLU_NAME_DELIMITER <- ""  # delimiter between the GLU name and number

# FAO PRICESTAT database disaggregates "cottonseed" and "cotton lint" as different commodities.
# This is the weight used to calculate the weighted average producer price for "seed cotton",
# based on that FAO total production volume of "seed cotton" is about 40% cotton lint and 60% cotton seeds.
# Source: http://www.fao.org/es/faodef/fdef06e.htm
WEIGHT_COTTON_LINT <- 0.4

# Price conversion from alfalfa to grass hay
# Sources:
# Alfalfa price: USDA. 2011. Prices Received for Alfalfa Hay, Baled, Washington. National Agricultural Statistics Service, U.S. Department of Agriculture.
# Grass price: Baker, A., and H. Lutman. 2008. Feed Year in Review (Domestic): Record Demand Drives U.S. Feed Grain Prices Higher in 2007/2008.
# FDS-2008-01, Economic Research Service, United States Department of Agriculture. Available at http://usda.mannlib.cornell.edu/usda/ers/FDS-yearbook/2000s/2008/FDS-yearbook-05-23-2008_Special_Report.pdf
PRICERATIO_GRASS_ALFALFA <- 0.7

# NUMBERS OF DIGITS FOR MODEL INPUT DATA
aglu.DIGITS_CALPRICE <- 4 # prices and costs
aglu.DIGITS_CALOUTPUT <- 7 # production

# Carbon content of all cellulose
aglu.CCONTENT_CELLULOSE <- 0.45

# Minimum and maximum harvested:cropped ratios
MIN_HA_TO_CROPLAND <- 1
# Source: Dalrymple, D.G. 1971, Survey of Multiple Cropping in Less Developed Nations, Foreign Econ. Dev. Serv., U.S. Dep. of Agricul., Washington, D.C.
# Cited in: Monfreda et al. 2008, Farming the Planet: 2., Global Biogeochemical Cycles 22, GB1022, http://dx.doi.org/10.1029/2007GB002947
MAX_HA_TO_CROPLAND <- 3

# Yield multiplier that goes from the observed yield to the "high" and "low" yields: observed plus or minus observed times this number
MGMT_YIELD_ADJ <- 0.1

<<<<<<< HEAD
# Maximum biomass yield
# Source: Wullschleger doi:10.2134/agronj2010.0087 ??
MAX_BIO_YIELD_THA <- 20

BIO_GJT <- 17.5

# ======================================================================
# energy constants
=======
# GDP per capita thresholds for SSP4 region groupings
aglu.HIGH_GROWTH_PCGDP <- 12.275   # thousand 2010$ per person
aglu.LOW_GROWTH_PCGDP  <- 2.75     # thousand 2010$ per person

# Number of digits for model input data
aglu.DIGITS_CALPRICE  <- 4 # prices and costs
aglu.DIGITS_CALOUTPUT <- 7 # production

# Regions in which agriculture and land use are not modeled
aglu.NO_AGLU_REGIONS <- "Taiwan"


# Energy constants ======================================================================
>>>>>>> 62148b1e

# At present the CO2 emissions inventory from CDIAC stops at 2009
energy.CDIAC_CO2_HISTORICAL_YEARS <- HISTORICAL_YEARS[HISTORICAL_YEARS < 2010]

DEFAULT_ELECTRIC_EFFICIENCY <- 0.33

ELECTRICITY_INPUT_FUELS<- c("biomass", "coal", "gas", "refined liquids")


# Conversion constants ======================================================================
# The naming convention is CONV_(FROM-UNIT)_(TO-UNIT).

# Mass
CONV_BIL_MIL <- 1000
CONV_MIL_BIL <- 1 / CONV_BIL_MIL
CONV_MIL_THOUS <- 1000
CONV_ONES_THOUS <- 0.001
CONV_TON_MEGATON <- 1e-6
CONV_T_KG <- 1e3
CONV_KG_T <- 1 / CONV_T_KG
CONV_T_METRIC_SHORT <- 1000 / 908  # Ratio between metric ton and short ton
CONV_HA_BM2 <- 1e-5
CONV_HA_M2 <- 10000
CONV_THA_KGM2 <- 0.1   # tons C/ha -> kg C/m2
CONV_GG_TG <- 0.001 # gigagrams to tegagrams
CONV_TST_TG <- 0.000907 # thousand short tons to Tg
CONV_KG_TO_TG <- 1e-9
CONV_KT_MT <- 0.001 # kt to Mt
CONV_T_MT <- 1e-6 # t to Mt

# Time
CONV_YEAR_HOURS <- 24 * 365.25
CONV_DAYS_YEAR <- 1 / 365.25

# Energy
CONV_MWH_GJ <- 3.6 # Megawatt hours to Gigajoules
CONV_GWH_EJ <- 3.6e-6

# Other
CONV_MCAL_PCAL <- 1e-9
CONV_M3_BM3 <- 1e-09 # Cubic meters (m3) to billion cubic meters (bm3)
CONV_MILLION_M3_KM3 <- 1e-03
CONV_M2_ACR <- 0.0002471058

# Driver constants ======================================================================

driver.MAKE <- "MAKE"
driver.DECLARE_OUTPUTS <- "DECLARE_OUTPUTS"
driver.DECLARE_INPUTS <- "DECLARE_INPUTS"


# Modeltime constants ======================================================================

# MAGICC model assumptions
modeltime.MAGICC_LAST_HISTORICAL_YEAR <- 2005
modeltime.MAGICC_BC_UNIT_FORCING <- 0
modeltime.MAGICC_C_START_YEAR <- 1705

# Hector model assumptions
modeltime.HECTOR_END_YEAR <- 2100
modeltime.HECTOR_EMISSIONS_YEAR <- 2005
modeltime.HECTOR_INI_FILE <- "../input/climate/hector-gcam.ini"


# Energy constants ======================================================================

DEFAULT_ELECTRIC_EFFICIENCY <- 0.33  # Default electric efficiency
ELECTRICITY_INPUT_FUELS<- c("biomass", "coal", "gas", "refined liquids")
STUBTECHYR <- c("GCAM_region_ID", "supplysector", "subsector", "stub.technology", "xyear")


# Socioeconomics constants ======================================================================

# Population years - note that these sequences shouldn't have any overlap,
# and should contain all historical years used by other modules
socioeconomics.MADDISON_HISTORICAL_YEARS <- seq(1700, 1900, 50) # Years for which to use Maddison data
socioeconomics.UN_HISTORICAL_YEARS <- c(1950, 1971:2010) # Years for which to use UN data
socioeconomics.FINAL_HIST_YEAR <- 2010 # Final historical year,
# NOTE that we use this because it's also the first year of the SSP database.
# Using a different year if the final historical year in the UN historical years changes, this would result in
# different SSP projections. (Because the SSP scenarios begin to diverge in 2015, so we'd have to reconsider how
# we do the SSP scenarios if we update to UN 2015 population.)
socioeconomics.BASE_POP_SCEN <- "SSP2" # These are both being used in the data system by different files.
BASE_POP_SCENARIO <- "SSP2" # These are both being used in the data system by different files.
BASE_GDP_SCENARIO <- "SSP2"

socioeconomics.DEFAULT_INTEREST_RATE <- 0.05
socioeconomics.GDP_DIGITS <- 0
socioeconomics.POP_DIGITS <- 0
socioeconomics.DEFAULT_LABORFORCE <- 0.5
socioeconomics.LABOR_PRODUCTIVITY_DIGITS <- 5


# Water constants ======================================================================

IRRIGATION                          <- "Irrigation"
MAPPED_WATER_TYPES                  <- c("water consumption", "water withdrawals")
MAPPED_WATER_TYPES_SHORT            <- c("C", "W")
names(MAPPED_WATER_TYPES_SHORT)     <- MAPPED_WATER_TYPES
DEFAULT_UNLIMITED_WATER_PRICE       <- 0
DEFAULT_UNLIMITED_WITHD_WATER_PRICE <- 0.001


# Emissions constants ======================================================================

emissions.EPA_HISTORICAL_YEARS <- 1971:2002
emissions.TST_TO_TG            <- 0.000907 # Thousand short tons to Tg
emissions.NH3_HISTORICAL_YEARS <- 1990:2002
emissions.NH3_EXTRA_YEARS      <- 1971:1989
emissions.EDGAR_YEARS          <- 1971:2008
emissions.EDGAR_HISTORICAL     <- 1971:2008
emissions.EPA_MACC_YEAR        <- 2030  # Must be either 2020 or 2030
emissions.MAC_TAXES            <- c(0, 5, 10, 15, 32, 66, 129, 243, 486, 1093) # Range of costs in 1990 USD
emissions.CONV_C_CO2           <- 44 / 12 # Convert Carbon to CO2
emissions.DEFOREST_COEF_YEARS  <- c(2000, 2005)<|MERGE_RESOLUTION|>--- conflicted
+++ resolved
@@ -93,16 +93,15 @@
 # Yield multiplier that goes from the observed yield to the "high" and "low" yields: observed plus or minus observed times this number
 MGMT_YIELD_ADJ <- 0.1
 
-<<<<<<< HEAD
 # Maximum biomass yield
 # Source: Wullschleger doi:10.2134/agronj2010.0087 ??
 MAX_BIO_YIELD_THA <- 20
 
 BIO_GJT <- 17.5
 
-# ======================================================================
-# energy constants
-=======
+
+# Energy constants ======================================================================
+
 # GDP per capita thresholds for SSP4 region groupings
 aglu.HIGH_GROWTH_PCGDP <- 12.275   # thousand 2010$ per person
 aglu.LOW_GROWTH_PCGDP  <- 2.75     # thousand 2010$ per person
@@ -113,10 +112,6 @@
 
 # Regions in which agriculture and land use are not modeled
 aglu.NO_AGLU_REGIONS <- "Taiwan"
-
-
-# Energy constants ======================================================================
->>>>>>> 62148b1e
 
 # At present the CO2 emissions inventory from CDIAC stops at 2009
 energy.CDIAC_CO2_HISTORICAL_YEARS <- HISTORICAL_YEARS[HISTORICAL_YEARS < 2010]
