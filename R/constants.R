--- conflicted
+++ resolved
@@ -22,13 +22,10 @@
 HISTORICAL_YEARS <- 1971:2010
 IMF_GDP_YEARS <- 2010:2020
 FUTURE_YEARS <- seq(2015, 2100, 5)
-<<<<<<< HEAD
 BASE_YEARS <- c(1975, 1990, 2005, 2010)
 MODEL_YEARS <- c(BASE_YEARS, FUTURE_YEARS)
-=======
 SSP_FUTURE_YEARS <- c( 2010, FUTURE_YEARS)
 GHG_CONTROL_READIN_YEAR <- 1975
->>>>>>> 90be6d9c
 
 # ======================================================================
 # GCAM constants
