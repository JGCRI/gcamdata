--- conflicted
+++ resolved
@@ -91,11 +91,7 @@
 CONV_MCAL_PCAL <- 1e-9
 CONV_HA_BM2 <- 1e-5
 CONV_THA_KGM2 <- 0.1   # tons C/ha -> kg C/m2
-<<<<<<< HEAD
-CONV_GG_TG <- 0.001 #gigagrams to tegagrams
-=======
 CONV_GG_TG <- 0.001 # gigagrams to tegagrams
->>>>>>> 2e8f3383
 CONV_TST_TG <- 0.000907 # thousand short tons to Tg
 
 # Cubic meters (m3) to billion cubic meters (bm3)
