
# ======================================================================
# General behavior constants
OUTPUTS_DIR  <- "outputs/"
XML_DIR      <- "xml/"
COMMENT_CHAR <- "#"
OLD_DATA_SYSTEM_BEHAVIOR <- TRUE

# ======================================================================
# Flags used by chunks
FLAG_INPUT_DATA <- "INPUT_DATA"
FLAG_LONG_YEAR_FORM  <- "FLAG_LONG_YEAR_FORM"
FLAG_NO_OUTPUT  <- "NO_OUTPUT"
FLAG_NO_XYEAR   <- "NO_XYEAR"
FLAG_NO_TEST    <- "NO_TEST"
FLAG_SUM_TEST   <- "FLAG_SUM_TEST"
FLAG_PROTECT_FLOAT <- "FLAG_PROTECT_FLOAT"
FLAG_XML <- "FLAG_XML"

# ======================================================================
# Time constants
HISTORICAL_YEARS <- 1971:2010
IMF_GDP_YEARS <- 2010:2020
CONV_DAYS_YEAR <- 1 / 365.25
FUTURE_YEARS <- seq(2015, 2100, 5)
SSP_FUTURE_YEARS <- c( 2010, FUTURE_YEARS)
GHG_CONTROL_READIN_YEAR <- 1975

# ======================================================================
# GCAM constants
gcam.USA_CODE <- 1

# ======================================================================
# aglu constants
AGLU_HISTORICAL_YEARS <- 1971:2010
FAO_HISTORICAL_YEARS <- 1961:2011
FAO_LDS_YEARS <- 1998:2002
MODEL_PRICE_YEARS <- 2001:2005
MODEL_COST_YEARS <- 2001:2005
LAND_HISTORY_YEARS <- c(1700, 1750, 1800, 1850, 1900, 1950, 1975)
PREAGLU_YEARS <- c(1700, 1750,1800, 1850, 1900, 1950)
aglu.LAND_COVER_YEARS <- sort(unique(c(LAND_HISTORY_YEARS, AGLU_HISTORICAL_YEARS)))
GTAP_HISTORICAL_YEAR <- 2000
CROSIT_HISTORICAL_YEAR <- 2005
SPEC_AG_PROD_YEARS <- seq(max(AGLU_HISTORICAL_YEARS), 2050, by = 5) # Specified ag productivity years
aglu.DIET_YEARS <- seq(max(AGLU_HISTORICAL_YEARS), 2050, by = 5)
MIN_PROFIT_MARGIN <- 0.15

# GLU (Geographic Land Unit) settings - see module_aglu_LA100.0_LDS_preprocessing
aglu.GLU <- "GLU"
aglu.GLU_NAME_DELIMITER <- ""  # delimiter between the GLU name and number

# FAO PRICESTAT database disaggregates "cottonseed" and "cotton lint" as different commodities.
# This is the weight used to calculate the weighted average producer price for "seed cotton",
# based on that FAO total production volume of "seed cotton" is about 40% cotton lint and 60% cotton seeds.
# Source: http://www.fao.org/es/faodef/fdef06e.htm
WEIGHT_COTTON_LINT <- 0.4

# Price conversion from alfalfa to grass hay
# Sources:
# Alfalfa price: USDA. 2011. Prices Received for Alfalfa Hay, Baled, Washington. National Agricultural Statistics Service, U.S. Department of Agriculture.
# Grass price: Baker, A., and H. Lutman. 2008. Feed Year in Review (Domestic): Record Demand Drives U.S. Feed Grain Prices Higher in 2007/2008.
# FDS-2008-01, Economic Research Service, United States Department of Agriculture. Available at http://usda.mannlib.cornell.edu/usda/ers/FDS-yearbook/2000s/2008/FDS-yearbook-05-23-2008_Special_Report.pdf
PRICERATIO_GRASS_ALFALFA <- 0.7

# NUMBERS OF DIGITS FOR MODEL INPUT DATA
aglu.DIGITS_CALPRICE <- 4 # prices and costs
aglu.DIGITS_CALOUTPUT <- 7 # production

# Carbon content of all cellulose
aglu.CCONTENT_CELLULOSE <- 0.45

# Minimum and maximum harvested:cropped ratios
MIN_HA_TO_CROPLAND <- 1
# Source: Dalrymple, D.G. 1971, Survey of Multiple Cropping in Less Developed Nations, Foreign Econ. Dev. Serv., U.S. Dep. of Agricul., Washington, D.C.
# Cited in: Monfreda et al. 2008, Farming the Planet: 2., Global Biogeochemical Cycles 22, GB1022, http://dx.doi.org/10.1029/2007GB002947
MAX_HA_TO_CROPLAND <- 3


# ======================================================================
# energy constants

# At present the CO2 emissions inventory from CDIAC stops at 2009
energy.CDIAC_CO2_HISTORICAL_YEARS <- HISTORICAL_YEARS[HISTORICAL_YEARS < 2010]

## ======================================================================
## Conversion constants.  The naming convention is CONV_(FROM-UNIT)_(TO-UNIT).
## ======================================================================
CONV_BIL_MIL <- 1000
CONV_MIL_BIL <- 1 / CONV_BIL_MIL
CONV_MIL_THOUS <- 1000
CONV_ONES_THOUS <- 0.001
CONV_TON_MEGATON <- 1e-6
CONV_T_KG <- 1e3
CONV_T_METRIC_SHORT <- 1000/908  # Ratio between metric ton and short ton
CONV_MCAL_PCAL <- 1e-9
CONV_HA_BM2 <- 1e-5
CONV_THA_KGM2 <- 0.1   # tons C/ha -> kg C/m2
CONV_GG_TG <- 0.001 # gigagrams to tegagrams
CONV_TST_TG <- 0.000907 # thousand short tons to Tg
CONV_KG_TO_TG <- 1e-9
<<<<<<< HEAD
CONV_GWH_EJ <- 3.6e-6
CONV_YEAR_HOURS <- 24 * 365.25
=======
CONV_KT_MT <- 0.001 # kt to Mt
CONV_T_MT <- 1e-6 # t to Mt
>>>>>>> a5eeb9ea

# Cubic meters (m3) to billion cubic meters (bm3)
CONV_M3_BM3 <- 1e-09
CONV_MILLION_M3_KM3 <- 1e-03
CONV_M2_ACR <- 0.0002471058

# ======================================================================
# Driver constants
driver.MAKE <- "MAKE"
driver.DECLARE_OUTPUTS <- "DECLARE_OUTPUTS"
driver.DECLARE_INPUTS <- "DECLARE_INPUTS"

# ======================================================================
# Column names (?)
GCAM_REGION_ID <- "GCAM_region_ID"

# ======================================================================
# Modeltime constants

# Model base and future years
modeltime.BASE_YEARS <- c(1975, 1990, 2005, 2010)
modeltime.FUTURE_YEARS <- seq(2015, 2100, by = 5)
modeltime.YEARS <- c(modeltime.BASE_YEARS, modeltime.FUTURE_YEARS)

# MAGICC model assumptions
modeltime.MAGICC_LAST_HISTORICAL_YEAR <- 2005
modeltime.MAGICC_BC_UNIT_FORCING <- 0
modeltime.MAGICC_C_START_YEAR <- 1705

# Hector model assumptions
modeltime.HECTOR_END_YEAR <- 2100
modeltime.HECTOR_EMISSIONS_YEAR <- 2005
modeltime.HECTOR_INI_FILE <- "../input/climate/hector-gcam.ini"

# ======================================================================

#Set a default electric efficiency
DEFAULT_ELECTRIC_EFFICIENCY <- 0.33

# ======================================================================
ELECTRICITY_INPUT_FUELS<- c( "biomass", "coal", "gas", "refined liquids" )
STUBTECHYR <- c( "GCAM_region_ID", "supplysector", "subsector", "stub.technology", "xyear" )

# ======================================================================
# socioeconomics constants

# Population years - note that these sequences shouldn't have any overlap,
# and should contain all historical years used by other modules
socioeconomics.MADDISON_HISTORICAL_YEARS <- seq(1700, 1900, 50) # Years for which to use Maddison data
socioeconomics.UN_HISTORICAL_YEARS <- c(1950, 1971:2010) # Years for which to use UN data
socioeconomics.FINAL_HIST_YEAR <- 2010 # Final historical year,
    # NOTE that we use this because it's also the first year of the SSP database.
    # Using a different year if the final historical year in the UN historical years changes would result in different SSP projections.
    # (Because the SSP scenarios begin to diverge in 2015, so we'd have to reconsider how we do the SSP scenarios if we update to UN 2015 population.)
socioeconomics.BASE_POP_SCEN <- "SSP2" # These are both being used in the data system by different files.
BASE_POP_SCENARIO <- "SSP2" # These are both being used in the data system by different files.
BASE_GDP_SCENARIO <- "SSP2"

# ======================================================================
# water constants

IRRIGATION <- "Irrigation"
MAPPED_WATER_TYPES <- c("water consumption", "water withdrawals")
MAPPED_WATER_TYPES_SHORT <- c("C", "W")
names(MAPPED_WATER_TYPES_SHORT) <- MAPPED_WATER_TYPES
DEFAULT_UNLIMITED_WATER_PRICE <- 0
DEFAULT_UNLIMITED_WITHD_WATER_PRICE <- 0.001

# ======================================================================
# emissions constants

emissions.EPA_HISTORICAL_YEARS <- 1971:2002
emissions.TST_TO_TG <- 0.000907 # Conversion from thousand short tons to Tg
emissions.NH3_HISTORICAL_YEARS <- 1990:2002
emissions.NH3_EXTRA_YEARS <- 1971:1989
emissions.EDGAR_YEARS <- 1971:2008
emissions.EPA_MACC_YEAR <- 2030  # Must be either 2020 or 2030
emissions.MAC_TAXES <- c( 0, 5, 10, 15, 32, 66, 129, 243, 486, 1093 ) # Range of costs in 1990 USD
emissions.CONV_C_CO2 <- 44 / 12 # Convert Carbon to CO2<|MERGE_RESOLUTION|>--- conflicted
+++ resolved
@@ -99,13 +99,10 @@
 CONV_GG_TG <- 0.001 # gigagrams to tegagrams
 CONV_TST_TG <- 0.000907 # thousand short tons to Tg
 CONV_KG_TO_TG <- 1e-9
-<<<<<<< HEAD
 CONV_GWH_EJ <- 3.6e-6
 CONV_YEAR_HOURS <- 24 * 365.25
-=======
 CONV_KT_MT <- 0.001 # kt to Mt
 CONV_T_MT <- 1e-6 # t to Mt
->>>>>>> a5eeb9ea
 
 # Cubic meters (m3) to billion cubic meters (bm3)
 CONV_M3_BM3 <- 1e-09
