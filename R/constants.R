--- conflicted
+++ resolved
@@ -93,28 +93,23 @@
 # Yield multiplier that goes from the observed yield to the "high" and "low" yields: observed plus or minus observed times this number
 MGMT_YIELD_ADJ <- 0.1
 
-<<<<<<< HEAD
 # Fertilizer application rate for biomass, and carbon yields. Values from Adler et al. 2007 (doi:10.1890/05-2018)
 aglu.BIO_GRASS_FERT_IO_GNM2 <- 5.6
 aglu.BIO_GRASS_YIELD_KGCM2 <- 0.34
 aglu.BIO_TREE_FERT_IO_GNM2 <- 3.36
 aglu.BIO_TREE_YIELD_KGCM2 <- 0.345
 
-# Energy content of biomass
-aglu.BIO_ENERGY_CONTENT_GJT <- 17.5
-
 # Cost of Fertilizer
 aglu.FERT_COST <- 363 # 2007$ per ton NH3
-=======
+
 # Maximum bioenergy (switchgrass) yield allowable, in tons per hectare
 # Source: Wullschleger doi:10.2134/agronj2010.0087
 aglu.MAX_BIO_YIELD_THA <- 20
 
-aglu.BIO_GJT <- 17.5 # Energy content of biomass
+aglu.BIO_ENERGY_CONTENT_GJT <- 17.5  # Energy content of biomass
 
 
 # Energy constants ======================================================================
->>>>>>> ca627f93
 
 # GDP per capita thresholds for SSP4 region groupings
 aglu.HIGH_GROWTH_PCGDP <- 12.275   # thousand 2010$ per person
