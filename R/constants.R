
# ======================================================================
# General behavior constants
OUTPUTS_DIR  <- "outputs/"
COMMENT_CHAR <- "#"
OLD_DATA_SYSTEM_BEHAVIOR <- TRUE

# ======================================================================
# Flags used by chunks
FLAG_INPUT_DATA <- "INPUT_DATA"
FLAG_LONG_YEAR_FORM  <- "FLAG_LONG_YEAR_FORM"
FLAG_NO_OUTPUT  <- "NO_OUTPUT"
FLAG_NO_XYEAR   <- "NO_XYEAR"
FLAG_NO_TEST    <- "NO_TEST"
FLAG_SUM_TEST   <- "FLAG_SUM_TEST"
FLAG_PROTECT_FLOAT <- "FLAG_PROTECT_FLOAT"

# ======================================================================
# Time constants
HISTORICAL_YEARS <- 1971:2010
FUTURE_YEARS <- seq(2015, 2100, 5)
IMF_GDP_YEARS <- 2010:2020

# ======================================================================
# GCAM constants
gcam.USA_CODE <- 1

# ======================================================================
# aglu constants
AGLU_HISTORICAL_YEARS <- 1971:2010
FAO_HISTORICAL_YEARS <- 1961:2011
MODEL_PRICE_YEARS <- 2001:2005
LAND_HISTORY_YEARS <- c(1700, 1750, 1800, 1850, 1900, 1950, 1975)
PREAGLU_YEARS <- c(1700, 1750,1800, 1850, 1900, 1950)
aglu.LAND_COVER_YEARS <- sort(unique(c(LAND_HISTORY_YEARS, AGLU_HISTORICAL_YEARS)))
GTAP_HISTORICAL_YEAR <- 2000
CROSIT_HISTORICAL_YEAR <- 2005
SPEC_AG_PROD_YEARS <- seq(2010, 2050, 5) # Specified ag productivity years

# ======================================================================
# socioeconomics constants
BASE_POP_SCENARIO <- "SSP2"
BASE_GDP_SCENARIO <- "SSP2"

# GLU (Geographic Land Unit) settings - see module_aglu_LA100.0_LDS_preprocessing
aglu.GLU <- "GLU"
aglu.GLU_NAME_DELIMITER <- ""  # delimiter between the GLU name and number

# FAO PRICESTAT database disaggregates "cottonseed" and "cotton lint" as different commodities.
# This is the weight used to calculate the weighted average producer price for "seed cotton",
# based on that FAO total production volume of "seed cotton" is about 40% cotton lint and 60% cotton seeds.
# Source: http://www.fao.org/es/faodef/fdef06e.htm
WEIGHT_COTTON_LINT <- 0.4

# Price conversion from alfalfa to grass hay
# Sources:
# Alfalfa price: USDA. 2011. Prices Received for Alfalfa Hay, Baled, Washington. National Agricultural Statistics Service, U.S. Department of Agriculture.
# Grass price: Baker, A., and H. Lutman. 2008. Feed Year in Review (Domestic): Record Demand Drives U.S. Feed Grain Prices Higher in 2007/2008.
# FDS-2008-01, Economic Research Service, United States Department of Agriculture. Available at http://usda.mannlib.cornell.edu/usda/ers/FDS-yearbook/2000s/2008/FDS-yearbook-05-23-2008_Special_Report.pdf
PRICERATIO_GRASS_ALFALFA <- 0.7

# NUMBERS OF DIGITS FOR MODEL INPUT DATA
aglu.DIGITS_CALPRICE <- 4 # prices and costs
aglu.DIGITS_CALOUTPUT <- 7 # production

# Carbon content of all cellulose
aglu.CCONTENT_CELLULOSE <- 0.45

# Minimum and maximum harvested:cropped ratios
MIN_HA_TO_CROPLAND <- 1
# Source: Dalrymple, D.G. 1971, Survey of Multiple Cropping in Less Developed Nations, Foreign Econ. Dev. Serv., U.S. Dep. of Agricul., Washington, D.C.
# Cited in: Monfreda et al. 2008, Farming the Planet: 2., Global Biogeochemical Cycles 22, GB1022, http://dx.doi.org/10.1029/2007GB002947
MAX_HA_TO_CROPLAND <- 3

# ======================================================================
# energy constants

# At present the CO2 emissions inventory from CDIAC stops at 2009
energy.CDIAC_CO2_HISTORICAL_YEARS <- HISTORICAL_YEARS[HISTORICAL_YEARS < 2010]


## ======================================================================
## Conversion constants.  The naming convention is CONV_(FROM-UNIT)_(TO-UNIT).
CONV_BIL_MIL <- 1000
CONV_MIL_BIL <- 0.001
CONV_MIL_THOUS <- 1000
CONV_ONES_THOUS <- 0.001
CONV_TON_MEGATON <- 1e-6
CONV_T_KG <- 1e3
CONV_T_METRIC_SHORT <- 1000/908  # Ratio between metric ton and short ton
CONV_MCAL_PCAL <- 1e-9
CONV_HA_BM2 <- 1e-5
CONV_THA_KGM2 <- 0.1   # tons C/ha -> kg C/m2
CONV_GG_TG <- 0.001 # gigagrams to tegagrams
CONV_TST_TG <- 0.000907 # thousand short tons to Tg

# Cubic meters (m3) to billion cubic meters (bm3)
CONV_M3_BM3 <- 1e-09
CONV_MILLION_M3_KM3 <- 1e-03


# ======================================================================
# Driver constants
driver.MAKE <- "MAKE"
driver.DECLARE_OUTPUTS <- "DECLARE_OUTPUTS"
driver.DECLARE_INPUTS <- "DECLARE_INPUTS"

# ======================================================================
# Column names (?)
GCAM_REGION_ID <- "GCAM_region_ID"

# ======================================================================
# Modeltime constants

# Model base and future years
modeltime.BASE_YEARS <- c(1975, 1990, 2005, 2010)
modeltime.FUTURE_YEARS <- seq(2015, 2100, by = 5)
modeltime.YEARS <- c(modeltime.BASE_YEARS, modeltime.FUTURE_YEARS)

# MAGICC model assumptions
modeltime.MAGICC_LAST_HISTORICAL_YEAR <- 2005
modeltime.MAGICC_BC_UNIT_FORCING <- 0
modeltime.MAGICC_C_START_YEAR <- 1705

# Hector model assumptions
modeltime.HECTOR_END_YEAR <- 2100
modeltime.HECTOR_EMISSIONS_YEAR <- 2005
modeltime.HECTOR_INI_FILE <- "../input/climate/hector-gcam.ini"

# ======================================================================
#Set a default electric efficiency
DEFAULT_ELECTRIC_EFFICIENCY <- 0.33

# ======================================================================
#Set a default electric efficiency
ELECTRICITY_INPUT_FUELS<- c( "biomass", "coal", "gas", "refined liquids" )

# ======================================================================
#Create X_HISTORICAL_YEARS
#X_HISTORICAL_YEARS <- paste( "X", HISTORICAL_YEARS, sep = "" )

# socioeconomics constants

# Population years - note that these sequences shouldn't have any overlap,
# and should contain all historical years used by other modules
socioeconomics.MADDISON_HISTORICAL_YEARS <- seq(1700, 1900, 50) # Years for which to use Maddison data
socioeconomics.UN_HISTORICAL_YEARS <- c(1950, 1971:2010) # Years for which to use UN data

socioeconomics.BASE_POP_SCEN <- "SSP2"

# ======================================================================
# water constants

IRRIGATION <- "Irrigation"
MAPPED_WATER_TYPES <- c("water consumption", "water withdrawals")
MAPPED_WATER_TYPES_SHORT <- c("C", "W")
names(MAPPED_WATER_TYPES_SHORT) <- MAPPED_WATER_TYPES
DEFAULT_UNLIMITED_WATER_PRICE <- 0
DEFAULT_UNLIMITED_WITHD_WATER_PRICE <- 0.001

# ======================================================================
# emissions constants

emissions.EPA_HISTORICAL_YEARS <- 1971:2002
emissions.TST_TO_TG <- 0.000907 # Conversion from thousand short tons to Tg
emissions.NH3_HISTORICAL_YEARS <- 1990:2002
emissions.NH3_EXTRA_YEARS <- 1971:1989
emissions.EDGAR_YEARS <- 1971:2008
<<<<<<< HEAD

#======================================================================
# Land area aggregation constants

LANDTOLERANCE <- 0.001
DIGITS_LAND_TOTAL <- 2
DIGITS_LAND_USE <- 5
=======
emissions.EPA_MACC_YEAR <- 2030  # Must be either 2020 or 2030
emissions.MAC_TAXES <- c( 0, 5, 10, 15, 32, 66, 129, 243, 486, 1093 ) # Range of costs in 1990 USD
emissions.CONV_C_CO2 <- 44/12 # Convert Carbon to CO2
>>>>>>> 8ec0836d
<|MERGE_RESOLUTION|>--- conflicted
+++ resolved
@@ -158,6 +158,13 @@
 DEFAULT_UNLIMITED_WATER_PRICE <- 0
 DEFAULT_UNLIMITED_WITHD_WATER_PRICE <- 0.001
 
+#======================================================================
+# Land area aggregation constants
+
+LANDTOLERANCE <- 0.001
+DIGITS_LAND_TOTAL <- 2
+DIGITS_LAND_USE <- 5
+
 # ======================================================================
 # emissions constants
 
@@ -166,16 +173,6 @@
 emissions.NH3_HISTORICAL_YEARS <- 1990:2002
 emissions.NH3_EXTRA_YEARS <- 1971:1989
 emissions.EDGAR_YEARS <- 1971:2008
-<<<<<<< HEAD
-
-#======================================================================
-# Land area aggregation constants
-
-LANDTOLERANCE <- 0.001
-DIGITS_LAND_TOTAL <- 2
-DIGITS_LAND_USE <- 5
-=======
 emissions.EPA_MACC_YEAR <- 2030  # Must be either 2020 or 2030
 emissions.MAC_TAXES <- c( 0, 5, 10, 15, 32, 66, 129, 243, 486, 1093 ) # Range of costs in 1990 USD
-emissions.CONV_C_CO2 <- 44/12 # Convert Carbon to CO2
->>>>>>> 8ec0836d
+emissions.CONV_C_CO2 <- 44/12 # Convert Carbon to CO2