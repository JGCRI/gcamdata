--- conflicted
+++ resolved
@@ -305,10 +305,7 @@
     equiv_table
 
   #rename_final <- tag <- NULL  # silence package check notes
-<<<<<<< HEAD
-=======
   tag <- NULL # silence package check notes
->>>>>>> 438bcf1e
 
   dot <- add_xml_data(dot, equiv_table, "EQUIV_TABLE", NULL)
 
