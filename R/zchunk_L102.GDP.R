#' Join past GDP time series to future.
#'
#' When we have to join two GDP time series, we usually find that they don't
#' match up at year of overlap (the "base year").  What we do in these cases is
#' we compute, for the later time series, ratios of GDPs in the future years to
#' those in the base year.  We then multiply the future ratios by the past base
#' year value.  That future time series can then be grafted onto the past
#' without leaving a seam.
#'
#' In practice, the past is often a single time series, while the future is
#' often a collection of scenarios.  Therefore, we assume that the past time
#' series has no scenario column.  If the future does not have a scenario
#' column, it is given a dummy one, which is dropped before the new table is
#' returned.  Note that we look for lower-case 'scenario' for this.
#'
#' The base year is calculated automatically.  It is the maximum of the years
#' that overlap between the two data sets.
#'
#' We also have to know how to group the data for calculating the gdp ratios.
#' Normally this will be either by country ('iso') or by GCAM region
#' ('GCAM_region_ID').  The choice of which is passed in as the 'grouping'
#' argument.
#'
#' Finally, although we have discussed this function in terms of joining two GDP
#' time series, in the future time series we use only the ratios of GDP to base
#' year GDP.  Therefore, any time series with the correct ratios will work.  For
#' example, if we have a time series of growth rates, we can convert those to
#' ratios using \code{\link[base]{cumprod}} and pass those ratios as the future
#' time series.  For similar reasons, even if the two time series have different
#' units (e.g., different dollar-years or PPP vs. MER), they can still be
#' joined.  The units of the output time series will be the same as the units of
#' \code{past}.
#'
#' @param past Tibble with the past time series (year, gdp, and grouping).
#' @param future Tibble with the future data (year, gdp, scenario, and
#' grouping).
#' @param grouping Name of the grouping column (generally either 'iso' or
#' 'GCAM_region_ID', but could be anything
#' @return Time series with the past and future joined as described in details.
join.gdp.ts <- function(past, future, grouping) {

    year <- gdp <- base.gdp <- gdp.ratio <- . <- scenario <-
        NULL                            # silence notes on package check.

  if(! 'scenario' %in% names(future)) {
    ## This saves us having to make a bunch of exceptions below when we
    ## include 'scenario' among the columns to join by.
    future$scenario <- 'scen'
    drop.scenario <- TRUE
  }
  else {
    drop.scenario <- FALSE
  }

  ## Find the base year
  base.year <- max(dplyr::intersect(past$year, future$year))
  assert_that(is.finite(base.year))

  ## Base year gdp from the future dataset
  baseyear.future.gdp <- filter(future, year == base.year) %>%
    rename(base.gdp = gdp) %>%
    select(-year)

  gdp.future.ratio <- filter(future, year > base.year) %>%
    left_join_error_no_match(baseyear.future.gdp, by = c('scenario', grouping)) %>%
    mutate(gdp.ratio = gdp / base.gdp) %>%
    select(one_of(c('scenario', grouping, 'year', 'gdp.ratio')))

  ## add the scenario column to the past
  gdp.past <- tidyr::crossing(past, scenario = unique(gdp.future.ratio[['scenario']]))
  baseyear.past.gdp <- filter(gdp.past, year == base.year) %>%
    rename(base.gdp = gdp) %>%
    select(-year)

  rslt <- left_join(baseyear.past.gdp, gdp.future.ratio,
                    by = c('scenario', grouping)) %>%
    mutate(gdp = base.gdp * gdp.ratio) %>%
    select(one_of(c('scenario', grouping, 'year', 'gdp'))) %>%
    bind_rows(gdp.past, .)

  if(drop.scenario) {
    select(rslt, -scenario)
  }
  else {
    rslt
  }
}

#' module_socioeconomics_L102.GDP
#'
#' Prepare historical and future GDP time series.  On the historical side, this
#' amounts to aggregating country-level GDP to GCAM regions.  On the future side
#' we create a time series for each of a variety of future scenarios.  The
#' outputs include GDP, pcGDP, and the PPP-MER conversion factor, all tabulated
#' by GCAM region.
#'
#' The scenarios generated include the SSPs and the gSSPs (SSPs modified by
#' near-term IMF projections).  GDP outputs are in millions of 1990 USD, Market
#' Exchange Rate (measured in 2010) is used for foreign currency.  Per-capita
#' values are in thousands of 1990 USD.
#'
#' @param command API command to execute
#' @param ... other optional parameters, depending on command
#' @return Depends on \code{command}: either a vector of required inputs,
#' a vector of output names, or (if \code{command} is "MAKE") all
#' the generated outputs: \code{L102.gdp_mil90usd_Scen_R_Y}, \code{L102.pcgdp_thous90USD_Scen_R_Y}, \code{L102.gdp_mil90usd_GCAM3_R_Y}, \code{L102.gdp_mil90usd_GCAM3_ctry_Y}, \code{L102.pcgdp_thous90USD_GCAM3_R_Y}, \code{L102.pcgdp_thous90USD_GCAM3_ctry_Y}, \code{L102.PPP_MER_R}. The corresponding file in the
#' original data system was \code{L102.GDP.R} (socioeconomics level1).
#' @importFrom assertthat assert_that
#' @importFrom dplyr filter mutate select
#' @importFrom tidyr gather spread
#' @author RPL March 2017
module_socioeconomics_L102.GDP <- function(command, ...) {
  if(command == driver.DECLARE_INPUTS) {
    return(c(FILE = "common/iso_GCAM_regID",
             FILE = "socioeconomics/SSP_database_v9",
             FILE = "socioeconomics/IMF_GDP_growth",
             "L100.gdp_mil90usd_ctry_Yh",
             "L101.Pop_thous_R_Yh",
             "L101.Pop_thous_Scen_R_Yfut"))
  } else if(command == driver.DECLARE_OUTPUTS) {
    return(c("L102.gdp_mil90usd_Scen_R_Y",
             "L102.pcgdp_thous90USD_Scen_R_Y",
             "L102.PPP_MER_R"))
  } else if(command == driver.MAKE) {

    iso <- GCAM_region_ID <- value <- year <- gdp <- MODEL <- VARIABLE <-
        UNIT <- SCENARIO <- scenario <- gdp.rate <- gdp.ratio <- population <-
        pcgdp <- MER <- PPP <- NULL     # silence package check.

    all_data <- list(...)[[1]]

    # Load required inputs
    iso_GCAM_regID <- get_data(all_data, "common/iso_GCAM_regID")
    SSP_database_v9 <- get_data(all_data, "socioeconomics/SSP_database_v9")
    IMF_GDP_growth <- get_data(all_data, "socioeconomics/IMF_GDP_growth")
    L100.gdp_mil90usd_ctry_Yh <- get_data(all_data, "L100.gdp_mil90usd_ctry_Yh")
    L101.Pop_thous_R_Yh <- get_data(all_data, "L101.Pop_thous_R_Yh")
    L101.Pop_thous_Scen_R_Yfut <- get_data(all_data, "L101.Pop_thous_Scen_R_Yfut")

    ## iso--region lookup without extraneous data.  We'll use this several times.
    iso_region32_lookup <- select(iso_GCAM_regID, iso, GCAM_region_ID)

    ## Add region IDs to historical GDP and aggregate by region. Hang onto the country-level data
    ## because we will use them again when we make the IMF adjustments
    gdp_mil90usd_ctry <-
      left_join_error_no_match(L100.gdp_mil90usd_ctry_Yh, iso_region32_lookup, by = 'iso') %>%
      rename(gdp = value)

    gdp_mil90usd_rgn <- gdp_mil90usd_ctry %>%
      filter(year %in% HISTORICAL_YEARS) %>%
      group_by(GCAM_region_ID, year) %>%
      summarise(gdp = sum(gdp))
    ## gdp_mil90usd_ctry:  iso, GCAM_region_ID, year, gdp
    ## gdp_mil90usd_rgn:  GCAM_region_ID, year, gdp

    ## Get the future GDP in the SSP scenarios.  These are PPP values in 2005 dollars
    gdp_bilusd_rgn_Yfut <-
      filter(SSP_database_v9, MODEL == 'OECD Env-Growth' & VARIABLE == 'GDP|PPP') %>%
      standardize_iso('REGION') %>%
      change_iso_code('rou', 'rom') %>%
      left_join_error_no_match(iso_region32_lookup, by = 'iso') %>%
      protect_integer_cols %>%
      select_if(function(x) {!any(is.na(x))}) %>% # apparently the SSP database has some missing in it; filter these out.
      unprotect_integer_cols %>%
      select(-MODEL, -iso, -VARIABLE, -UNIT) %>%
      gather(year, gdp, -SCENARIO, -GCAM_region_ID) %>%
      mutate(year = as.integer(year),
             gdp = as.numeric(gdp),
             scenario = substr(SCENARIO, 1, 4)) %>% # Trim the junk off the end of
      # the scenario names, leaving us with
      # just SSP1, SSP2, etc.
      group_by(scenario, GCAM_region_ID, year) %>%
      summarise(gdp = sum(gdp)) %>%
      select(scenario, GCAM_region_ID, year, gdp)
    ## Units are billions of 2005$


    gdp.mil90usd.SSP.rgn.yr <- join.gdp.ts(gdp_mil90usd_rgn, gdp_bilusd_rgn_Yfut, 'GCAM_region_ID')

    ## Get the IMF GDP growth rates.  Some countries are missing, so we have to
    ## add them in with an assumed zero growth rate.
    imfgdp.growth <-
      select(IMF_GDP_growth, one_of(c('ISO', IMF_GDP_YEARS))) %>%
      standardize_iso('ISO') %>%
      change_iso_code('rou', 'rom') %>%
      gather(year, gdp.rate, -iso) %>%
      full_join(gdp_mil90usd_ctry %>% select(iso) %>% unique, by = 'iso') %>%
      mutate(gdp.rate = if_else(gdp.rate == 'n/a', '0', gdp.rate)) %>% # Treat string 'n/a' as missing.
      mutate(year = as.integer(year),
             gdp.rate = as.numeric(gdp.rate)) %>%
      replace_na(list(year = 2010)) %>% # have to do this for `complete` to work as expected.
      complete(iso, year) %>%
      replace_na(list(gdp.rate = 0.0))

    imfgdp.ratio <-
      imfgdp.growth %>%
      mutate(gdp.ratio = 1.0 + gdp.rate / 100.0) %>%
      arrange(year) %>% group_by(iso) %>%
      mutate(gdp = cumprod(gdp.ratio)) %>% # actually ratio of gdp to base-year
      # gdp, but we're calling it "gdp" so
      # that join.gdp.ts() can work with it.
      select(iso, year, gdp)

    gdp_mil90usd_ctry %>%
      # filter gdp data so that it ends right at the first year of the IMF ratio data
      filter(year <= min(imfgdp.ratio$year), year >= min(HISTORICAL_YEARS)) %>%
      select(iso, year, gdp) %>%
      join.gdp.ts(imfgdp.ratio, 'iso') ->
      gdp.mil90usd.imf.country.yr
    ## columns: iso, year, gdp

    ## Aggregate by GCAM region
    gdp.mil90usd.imf.rgn.yr <-
      left_join_error_no_match(gdp.mil90usd.imf.country.yr, iso_region32_lookup, by = 'iso') %>%
      group_by(GCAM_region_ID, year) %>%
      summarise(gdp = sum(gdp)) %>%
      filter(year %in% c(HISTORICAL_YEARS, FUTURE_YEARS))
    ## columns:  GCAM_region_ID, year, gdp

    ## join the IMF near future up to the SSP distant future, rename scenarios
    ## to gSSP*
    gdp.mil90usd.gSSP.rgn.yr <-
      join.gdp.ts(gdp.mil90usd.imf.rgn.yr, gdp_bilusd_rgn_Yfut, 'GCAM_region_ID') %>%
      mutate(scenario = paste0('g', scenario))
    ## columns: scenario, GCAM_region_ID, year, gdp

    ## combine SSP and gSSP scenarios into a single table (this will be one of
    ## our final outputs)
    gdp.mil90usd.scen.rgn.yr <-
      bind_rows(gdp.mil90usd.SSP.rgn.yr, gdp.mil90usd.gSSP.rgn.yr)

    ## Construct a table of population by scenario, region, and year.  We have a
    ## table of historical population, and a table of future population by
    ## scenario, both in wide form.  Convert to long form and filter to the years
    ## we need.  Add a scenario column to historical years, and combine the
    ## whole thing into a single table.
    pop.thous.fut <-
      rename(L101.Pop_thous_Scen_R_Yfut, population = value) %>%
      filter(year %in% FUTURE_YEARS)
    pop.thous.hist <-
      rename(L101.Pop_thous_R_Yh, population = value) %>%
      filter(year %in% HISTORICAL_YEARS) %>%
      tidyr::crossing(scenario = unique(pop.thous.fut[['scenario']]))
    pop.thous.scen.rgn.yr <-
      bind_rows(pop.thous.hist, pop.thous.fut) %>%
      mutate(year = as.integer(year),
             population = as.numeric(population)) %>%
      select(scenario, GCAM_region_ID, year, population)

    ## calculate per-capita GDP.  This is another final output
    pcgdp.thous90usd.scen.rgn.yr <-
      left_join(gdp.mil90usd.scen.rgn.yr, pop.thous.scen.rgn.yr,
                by = c('scenario', 'GCAM_region_ID', 'year')) %>%
      mutate(pcgdp = gdp / population) %>%
      select(scenario, GCAM_region_ID, year, pcgdp)

    ## Calculate the PPP-MER conversion factor in 2010 for each region.
    ## Our PPP values are in billions of 2005$, so we make that conversion
    ## here too.
    PPP.MER.baseyr <- 2010
    mer.rgn <- gdp_mil90usd_ctry %>%
      filter(year == PPP.MER.baseyr) %>%
      group_by(GCAM_region_ID) %>%
      mutate(MER = gdp * gdp_deflator(2005, 1990) * CONV_MIL_BIL) %>%
      summarise(MER = sum(MER))
    ## columns: GCAM_region_ID, MER

    ## The future data is given by SSP scenario, but the final table is scenario
    ## independent, as it should be, since this base year is meant to be a
    ## historical year.  Likewise, the GDP in the PPP/MER base year should also
    ## be scenario-independent, and mostly it is, except for the region containing
    ## the Palestinian Territories, which has four slightly different values across
    ## the 5 SSPs. (It's SSP 2 and 4 that are the same).  The value
    ## actually used in the old data system is the one for SSP1, so that's the
    ## one we'll use here.  Arguably we should average the values over the 5
    ## scenarios, but the differences are only 1 part in 10^4, so we can just
    ## let it slide.
    ppp.rgn <- gdp_bilusd_rgn_Yfut %>%
      ungroup %>%
      filter(year == PPP.MER.baseyr, scenario == 'SSP1') %>%
      rename(PPP = gdp) %>%
      select(GCAM_region_ID, PPP)

    ppp.mer.rgn <-
      left_join_error_no_match(mer.rgn, ppp.rgn, by = 'GCAM_region_ID') %>%
      mutate(PPP_MER = PPP / MER)


    ## Produce outputs
    gdp.mil90usd.scen.rgn.yr %>%
<<<<<<< HEAD
      ungroup %>%
=======
      filter(year %in% c(HISTORICAL_YEARS, FUTURE_YEARS)) %>%
>>>>>>> a9b96e74
      rename(value = gdp) %>%
      mutate(year = as.integer(year)) %>%
      add_title("Gross Domestic Product (GDP) by scenario, region, and year.") %>%
      add_units("Millions of 1990 USD (MER)") %>%
      add_comments("For the SSP scenarios, SSP GDP projections are scaled to match ") %>%
      add_comments("historical values in the base year (2010).  For the gSSP scenarios ") %>%
      add_comments("IMF growth projections are applied from 2010-2020, and the SSP projections ") %>%
      add_comments("are scaled to match the 2020 values resulting from this process.") %>%
      add_legacy_name("L102.gdp_mil90usd_Scen_R_Y") %>%
      add_precursors("common/iso_GCAM_regID",
                     "socioeconomics/SSP_database_v9",
                     "socioeconomics/IMF_GDP_growth",
                     "L100.gdp_mil90usd_ctry_Yh") %>%
      add_flags(FLAG_LONG_YEAR_FORM, FLAG_NO_XYEAR) ->
      L102.gdp_mil90usd_Scen_R_Y

    pcgdp.thous90usd.scen.rgn.yr %>%
<<<<<<< HEAD
      ungroup %>%
=======
      filter(year %in% c(HISTORICAL_YEARS, FUTURE_YEARS)) %>%
>>>>>>> a9b96e74
      rename(value = pcgdp) %>%
      add_title("Gross Domestic Product (GDP) per capita, by scenario, region, and year.") %>%
      add_units("Thousands of 1990 USD (MER)") %>%
      add_comments("Computed as GDP/population.  Values prior to the base year (2010) are ") %>%
      add_comments("historical; values subsequent are from SSP projections.") %>%
      add_legacy_name("L102.pcgdp_thous90USD_Scen_R_Y") %>%
      add_precursors("common/iso_GCAM_regID",
                     "socioeconomics/SSP_database_v9",
                     "socioeconomics/IMF_GDP_growth",
                     "L100.gdp_mil90usd_ctry_Yh",
                     "L101.Pop_thous_R_Yh",
                     "L101.Pop_thous_Scen_R_Yfut") %>%
      add_flags(FLAG_LONG_YEAR_FORM, FLAG_NO_XYEAR) ->
      L102.pcgdp_thous90USD_Scen_R_Y

    ppp.mer.rgn %>%
      add_title("Purchasing Power Parity (PPP) to Market Exchange Rate (MER) GDP conversions, by region") %>%
      add_units("unitless") %>%
      add_comments("Calculated as GDP(PPP) / GDP(MER) in the base year (2010) for each region.  The") %>%
      add_comments("table also contains PPP-GDP and MER-GDP in billions of 2005 USD for the base year, ") %>%
      add_comments("because they were included in the original table, but I'm not sure they are used for, ") %>%
      add_comments("or useful for, anything besides calculating the ratio.") %>%
      add_legacy_name("L102.PPP_MER_R") %>%
      add_precursors("common/iso_GCAM_regID",
                     "socioeconomics/SSP_database_v9",
                     "socioeconomics/IMF_GDP_growth",
                     "L100.gdp_mil90usd_ctry_Yh") ->
      L102.PPP_MER_R

    return_data(L102.gdp_mil90usd_Scen_R_Y, L102.pcgdp_thous90USD_Scen_R_Y, L102.PPP_MER_R)
  } else {
    stop("Unknown command")
  }
}<|MERGE_RESOLUTION|>--- conflicted
+++ resolved
@@ -288,11 +288,8 @@
 
     ## Produce outputs
     gdp.mil90usd.scen.rgn.yr %>%
-<<<<<<< HEAD
       ungroup %>%
-=======
       filter(year %in% c(HISTORICAL_YEARS, FUTURE_YEARS)) %>%
->>>>>>> a9b96e74
       rename(value = gdp) %>%
       mutate(year = as.integer(year)) %>%
       add_title("Gross Domestic Product (GDP) by scenario, region, and year.") %>%
@@ -310,11 +307,8 @@
       L102.gdp_mil90usd_Scen_R_Y
 
     pcgdp.thous90usd.scen.rgn.yr %>%
-<<<<<<< HEAD
       ungroup %>%
-=======
       filter(year %in% c(HISTORICAL_YEARS, FUTURE_YEARS)) %>%
->>>>>>> a9b96e74
       rename(value = pcgdp) %>%
       add_title("Gross Domestic Product (GDP) per capita, by scenario, region, and year.") %>%
       add_units("Thousands of 1990 USD (MER)") %>%
