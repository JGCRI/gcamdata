#' module_emissions_L115.nh3_an_R_S_T_Y
#'
#' Annual animal NH3 emissions by GCAM region, sector and technology.
#'
#' @param command API command to execute
#' @param ... other optional parameters, depending on command
#' @return Depends on \code{command}: either a vector of required inputs,
#' a vector of output names, or (if \code{command} is "MAKE") all
#' the generated outputs: \code{L115.nh3_tg_R_an_C_Sys_Fd_Yh}. The corresponding file in the
#' original data system was \code{L115.nh3_an_R_S_T_Y.R} (emissions level1).
#' @details This chunk uses EPA emissions and FAO data to estimate agricultural NH3 emissions which are scaled to regional values using EDGAR data.
#' @importFrom assertthat assert_that
#' @importFrom dplyr filter mutate select
#' @importFrom tidyr gather spread unite separate
#' @author KD May 2017
module_emissions_L115.nh3_an_R_S_T_Y <- function(command, ...) {
  if(command == driver.DECLARE_INPUTS) {
    return(c(FILE = "common/iso_GCAM_regID",
             FILE = "emissions/EDGAR/EDGAR_sector",
             FILE = "emissions/mappings/GCAM_sector_tech",
             "L107.an_Prod_Mt_R_C_Sys_Fd_Y",
             "L105.nh3_tgmt_USA_an_Yh",
             FILE = "emissions/EDGAR/EDGAR_NH3"))
  } else if(command == driver.DECLARE_OUTPUTS) {
    return(c("L115.nh3_tg_R_an_C_Sys_Fd_Yh"))
  } else if(command == driver.MAKE) {

    EDGAR_agg_sector <- . <- EDGAR_emissions <- GCAM_commodity <- GCAM_region_ID <- IPCC <-
      `IPCC-Annex` <- IPCC_Annex <- IPCC_description.x <- IPCC_description.y <- ISO_A3 <-
      Name <- Non.CO2 <- Region_GHG_Sector_Yr <- `World Region` <- World_Region <-
      agg_sector <- commodity_system_feed <- country_name <- emfact <- emissions <- feed <-
      fuel <- hybrid_emissions <- iso <- production <- region_GCAM3 <- scaler <- sector <-
      technology <- total_hybrid_emissions <- value <- year <- NULL  # silence package check notes

    all_data <- list(...)[[1]]

    # Load required inputs
    iso_GCAM_regID <- get_data(all_data, "common/iso_GCAM_regID")
    EDGAR_sector <- get_data(all_data, "emissions/EDGAR/EDGAR_sector")
    GCAM_sector_tech <- get_data(all_data, "emissions/mappings/GCAM_sector_tech")
    L107.an_Prod_Mt_R_C_Sys_Fd_Y <- get_data(all_data, "L107.an_Prod_Mt_R_C_Sys_Fd_Y")
    L105.nh3_tgmt_USA_an_Yh <- get_data(all_data, "L105.nh3_tgmt_USA_an_Yh")
    EDGAR_NH3 <- get_data(all_data, "emissions/EDGAR/EDGAR_NH3")

    # ===================================================
    # The first section estimates emissions "hybrid emissions" from EPA emission factors and FAO animal production
    # The second section computes scalers from estimated region emissions to EDGAR totals
    # The third section scales emission estimates by the calculated EGAR scaler ratio


    # Aggergate emissions by region and sector

    # Rename column and add gas name
    L107.an_Prod_Mt_R_C_Sys_Fd_Y %>%
      rename(production = value) %>%
      mutate(Non.CO2 = "NH3_AGR") ->
      L115.nh3_tg_R_C_yr_Sys_Fd_pro_G

<<<<<<< HEAD
    # Join EPA emissions and emissions factor
    # Estimate "hybrid emissions" by multiplying unscaled EPA emissions by FAO animal production
    L115.nh3_tg_R_C_yr_Sys_Fd_pro_G %>%
      left_join_error_no_match(L105.nh3_tgmt_USA_an_Yh, by = "year") %>%
=======
    # Join EPA emissions and emissions factor by years, there should be a 1:1 match.
    # Estimate "hybrid emissions" by multiplying unscaled EPA emissions by FAO animal production
    L115.nh3_tg_R_C_yr_Sys_Fd_pro_G %>%
      left_join(L105.nh3_tgmt_USA_an_Yh, by = "year") %>%
>>>>>>> d055ff64
      rename(emfact = value) %>%
      mutate(hybrid_emissions = production * emfact) %>%
      na.omit() ->
      L115.nh3_tg_R_C_yr_Sys_Fd_pro_G_fu_emf_hyb

<<<<<<< HEAD
    # Match hybrid emissions with GCAM technology by region, system, and fuel
    left_join_error_no_match(unite(L115.nh3_tg_R_C_yr_Sys_Fd_pro_G_fu_emf_hyb, col = "commodity_system_feed", c(GCAM_commodity, system, feed), sep = "~"),
=======
    # Match hybrid emissions with GCAM technology by region, system, and fuel. There should be a 1:1 match.
    left_join(unite(L115.nh3_tg_R_C_yr_Sys_Fd_pro_G_fu_emf_hyb, col = "commodity_system_feed", c(GCAM_commodity, system, feed), sep = "~"),
>>>>>>> d055ff64
                             unite(GCAM_sector_tech, col = "commodity_system_feed", c(sector, fuel, technology), sep = "~"),
                             by = c("commodity_system_feed")) %>%
      separate(commodity_system_feed, c("GCAM_commodity", "system", "feed"), sep = "~") %>%
      select(GCAM_region_ID, GCAM_commodity, system, feed, year, production, Non.CO2, emfact, hybrid_emissions, EDGAR_agg_sector) ->
      L115.nh3_tg_R_C_Sys_Fd_yr_pro_G_emf_hyb_sec

    # Calculate total hybrid emissions for sector and region
    L115.nh3_tg_R_C_Sys_Fd_yr_pro_G_emf_hyb_sec %>%
      group_by(GCAM_region_ID, Non.CO2, EDGAR_agg_sector, year) %>%
      summarize(total_hybrid_emissions = sum(hybrid_emissions)) %>%
      arrange(year) ->
      L115.nh3_tg_R_G_sec_yr_tHyb


    # Compute scalers for EDGAR totals


    # Rename EDGAR variable names
    EDGAR_NH3 %>%
      rename(IPCC_Annex = `IPCC-Annex`, World_Region = `World Region`) ->
      L115.EDGAR

<<<<<<< HEAD
    # Add gas name and match with agg sector by IPCC
    L115.EDGAR %>%
      mutate(Non.CO2 = "NH3_AGR") %>%
      left_join_error_no_match(EDGAR_sector, by = "IPCC") %>%
      rename(EDGAR_agg_sector = agg_sector) ->
      L115.EDGAR_G_sec

    # Convert from EDGAR iso to GCAM_region_ID
    L115.EDGAR %>%
      mutate(iso = tolower(ISO_A3), ISO_A3 = NULL) %>%
      change_iso_code('rou', 'rom') %>%
      left_join_error_no_match(iso_GCAM_regID, by = "iso") ->
=======
    # Add gas name and match with agg sector by IPCC, there should be gas data for every IPCC agg sector.
    L115.EDGAR %>%
      mutate(`Non.CO2` = "NH3_AGR") %>%
      left_join(EDGAR_sector, by = "IPCC") %>%
      rename(EDGAR_agg_sector = agg_sector) ->
      L115.EDGAR_G_sec

    # Convert from EDGAR iso to GCAM_region_ID, there should be a 1:1 match between EDGAR regions and GCAM regions.
    L115.EDGAR_G_sec %>%
      mutate(iso = tolower(ISO_A3), ISO_A3 = NULL) %>%
      change_iso_code('rou', 'rom') %>%
      left_join(iso_GCAM_regID, by = "iso") ->
>>>>>>> d055ff64
      L115.EDGAR_GCAM

    # Drop unnecessary columns, make long, and aggregate by region and sector
    L115.EDGAR_GCAM %>%
      select(-c(IPCC_Annex, World_Region, iso, Name, IPCC, IPCC_description.x, IPCC_description.y, country_name, region_GCAM3)) %>%
      na.omit() %>%
<<<<<<< HEAD
      gather(year, value, -c(Non.CO2, EDGAR_agg_sector, GCAM_region_ID)) %>%
      group_by(GCAM_region_ID, Non.CO2, EDGAR_agg_sector, year) %>%
=======
      gather(year, value, -c(`Non.CO2`, EDGAR_agg_sector, GCAM_region_ID)) %>%
      group_by(GCAM_region_ID, `Non.CO2`, EDGAR_agg_sector, year) %>%
>>>>>>> d055ff64
      summarise(value = sum(value)) ->
      L115.EDGAR_R_G_sec_yr_v


    # Match total hybrid emissions data with EDGAR emissions data by technology
    # Create the from the scaler ratio of EDGAR total emissions to aggregated total hybrid emissions and multiplying by 1000
<<<<<<< HEAD
    L115.nh3_tg_R_G_sec_yr_tHyb %>%
      unite(col = "Region_GHG_Sector_Yr", c(GCAM_region_ID, Non.CO2, EDGAR_agg_sector, year), sep = "~") %>%
      left_join_error_no_match_error_no_match(unite(L115.EDGAR_R_G_sec_yr_v, col = "Region_GHG_Sector_Yr", c(GCAM_region_ID, Non.CO2, EDGAR_agg_sector, year), sep = "~"), by = "Region_GHG_Sector_Yr") %>%
      rename(EDGAR_emissions = value) %>%
      tidyr::separate(Region_GHG_Sector_Yr, c("GCAM_region_ID", "Non.CO2", "EDGAR_agg_sector", "year"), sep = "~") %>%
=======
    #
    L115.nh3_tg_R_G_sec_yr_tHyb %>%
      unite(col = "Region_GHG_Sector_Yr", c(GCAM_region_ID, Non.CO2, EDGAR_agg_sector, year), sep = "~") %>%
      left_join_error_no_match(unite(L115.EDGAR_R_G_sec_yr_v, col = "Region_GHG_Sector_Yr", c(GCAM_region_ID, Non.CO2, EDGAR_agg_sector, year), sep = "~"), by = "Region_GHG_Sector_Yr") %>%
      rename(EDGAR_emissions = value) %>%
      separate(Region_GHG_Sector_Yr, c("GCAM_region_ID", "Non.CO2", "EDGAR_agg_sector", "year"), sep = "~") %>%
>>>>>>> d055ff64
      mutate(., scaler = EDGAR_emissions / total_hybrid_emissions / 1000.0) ->
      L115.emiss_scaler


    # Scale the hybird emissions to match the EDGAR totals


    # Match calculated hybrid emissions with the emission scaler ratio
    # Multiply the hybrid emissions by the scaler ratio to match the EDGAR totals
    unite(L115.nh3_tg_R_C_Sys_Fd_yr_pro_G_emf_hyb_sec, col = "Region_GHG_Sector_Yr", c(GCAM_region_ID, Non.CO2, EDGAR_agg_sector, year), sep = "~") %>%
      left_join_error_no_match(unite(L115.emiss_scaler, col = "Region_GHG_Sector_Yr", c(GCAM_region_ID, Non.CO2, EDGAR_agg_sector, year), sep = "~"), by = "Region_GHG_Sector_Yr") %>%
      separate(Region_GHG_Sector_Yr, c("GCAM_region_ID", "Non.CO2", "EDGAR_agg_sector", "year"), sep = "~") %>%
      mutate(emissions = hybrid_emissions * scaler) %>%
      replace_na(list(emissions = 0)) ->
      L115.nh3_tg_R_G_sec_yr_C_Sys_Fd_pro_emf_hy_tHy_ED_sc_em

    # Rename columns and reshape data
    L115.nh3_tg_R_G_sec_yr_C_Sys_Fd_pro_emf_hy_tHy_ED_sc_em %>%
      select(GCAM_region_ID, Non.CO2, supplysector = GCAM_commodity, subsector = system, stub.technology = feed, year, value = emissions) ->
      L115.nh3_tg_R_G_Sup_sub_Tec_yr_v_final

    # ===================================================

    # Produce outputs
    L115.nh3_tg_R_G_Sup_sub_Tec_yr_v_final %>%
      add_title(" Animal NH3 emissions by GCAM region / sector / technology / historical year") %>%
      add_units("Tg") %>%
      add_comments("Annual animal NH3 emissions is computed using EPA emissions factors and FAO animal production.") %>%
      add_comments("EPA emissions are scaled by technology to match EDGAR totals.") %>%
      add_legacy_name("L115.nh3_tg_R_an_C_Sys_Fd_Yh") %>%
      add_precursors("common/iso_GCAM_regID", "emissions/EDGAR/EDGAR_sector",
                     "emissions/mappings/GCAM_sector_tech", "L107.an_Prod_Mt_R_C_Sys_Fd_Y", "L105.nh3_tgmt_USA_an_Yh",
                     "emissions/EDGAR/EDGAR_NH3") %>%
      add_flags(FLAG_LONG_YEAR_FORM, FLAG_NO_XYEAR) ->
      L115.nh3_tg_R_an_C_Sys_Fd_Yh

    return_data(L115.nh3_tg_R_an_C_Sys_Fd_Yh)
  } else {
    stop("Unknown command")
  }
}<|MERGE_RESOLUTION|>--- conflicted
+++ resolved
@@ -56,29 +56,17 @@
       mutate(Non.CO2 = "NH3_AGR") ->
       L115.nh3_tg_R_C_yr_Sys_Fd_pro_G
 
-<<<<<<< HEAD
-    # Join EPA emissions and emissions factor
-    # Estimate "hybrid emissions" by multiplying unscaled EPA emissions by FAO animal production
-    L115.nh3_tg_R_C_yr_Sys_Fd_pro_G %>%
-      left_join_error_no_match(L105.nh3_tgmt_USA_an_Yh, by = "year") %>%
-=======
     # Join EPA emissions and emissions factor by years, there should be a 1:1 match.
     # Estimate "hybrid emissions" by multiplying unscaled EPA emissions by FAO animal production
     L115.nh3_tg_R_C_yr_Sys_Fd_pro_G %>%
       left_join(L105.nh3_tgmt_USA_an_Yh, by = "year") %>%
->>>>>>> d055ff64
       rename(emfact = value) %>%
       mutate(hybrid_emissions = production * emfact) %>%
       na.omit() ->
       L115.nh3_tg_R_C_yr_Sys_Fd_pro_G_fu_emf_hyb
 
-<<<<<<< HEAD
-    # Match hybrid emissions with GCAM technology by region, system, and fuel
-    left_join_error_no_match(unite(L115.nh3_tg_R_C_yr_Sys_Fd_pro_G_fu_emf_hyb, col = "commodity_system_feed", c(GCAM_commodity, system, feed), sep = "~"),
-=======
     # Match hybrid emissions with GCAM technology by region, system, and fuel. There should be a 1:1 match.
     left_join(unite(L115.nh3_tg_R_C_yr_Sys_Fd_pro_G_fu_emf_hyb, col = "commodity_system_feed", c(GCAM_commodity, system, feed), sep = "~"),
->>>>>>> d055ff64
                              unite(GCAM_sector_tech, col = "commodity_system_feed", c(sector, fuel, technology), sep = "~"),
                              by = c("commodity_system_feed")) %>%
       separate(commodity_system_feed, c("GCAM_commodity", "system", "feed"), sep = "~") %>%
@@ -101,20 +89,6 @@
       rename(IPCC_Annex = `IPCC-Annex`, World_Region = `World Region`) ->
       L115.EDGAR
 
-<<<<<<< HEAD
-    # Add gas name and match with agg sector by IPCC
-    L115.EDGAR %>%
-      mutate(Non.CO2 = "NH3_AGR") %>%
-      left_join_error_no_match(EDGAR_sector, by = "IPCC") %>%
-      rename(EDGAR_agg_sector = agg_sector) ->
-      L115.EDGAR_G_sec
-
-    # Convert from EDGAR iso to GCAM_region_ID
-    L115.EDGAR %>%
-      mutate(iso = tolower(ISO_A3), ISO_A3 = NULL) %>%
-      change_iso_code('rou', 'rom') %>%
-      left_join_error_no_match(iso_GCAM_regID, by = "iso") ->
-=======
     # Add gas name and match with agg sector by IPCC, there should be gas data for every IPCC agg sector.
     L115.EDGAR %>%
       mutate(`Non.CO2` = "NH3_AGR") %>%
@@ -127,40 +101,26 @@
       mutate(iso = tolower(ISO_A3), ISO_A3 = NULL) %>%
       change_iso_code('rou', 'rom') %>%
       left_join(iso_GCAM_regID, by = "iso") ->
->>>>>>> d055ff64
       L115.EDGAR_GCAM
 
     # Drop unnecessary columns, make long, and aggregate by region and sector
     L115.EDGAR_GCAM %>%
       select(-c(IPCC_Annex, World_Region, iso, Name, IPCC, IPCC_description.x, IPCC_description.y, country_name, region_GCAM3)) %>%
       na.omit() %>%
-<<<<<<< HEAD
-      gather(year, value, -c(Non.CO2, EDGAR_agg_sector, GCAM_region_ID)) %>%
-      group_by(GCAM_region_ID, Non.CO2, EDGAR_agg_sector, year) %>%
-=======
       gather(year, value, -c(`Non.CO2`, EDGAR_agg_sector, GCAM_region_ID)) %>%
       group_by(GCAM_region_ID, `Non.CO2`, EDGAR_agg_sector, year) %>%
->>>>>>> d055ff64
       summarise(value = sum(value)) ->
       L115.EDGAR_R_G_sec_yr_v
 
 
     # Match total hybrid emissions data with EDGAR emissions data by technology
     # Create the from the scaler ratio of EDGAR total emissions to aggregated total hybrid emissions and multiplying by 1000
-<<<<<<< HEAD
-    L115.nh3_tg_R_G_sec_yr_tHyb %>%
-      unite(col = "Region_GHG_Sector_Yr", c(GCAM_region_ID, Non.CO2, EDGAR_agg_sector, year), sep = "~") %>%
-      left_join_error_no_match_error_no_match(unite(L115.EDGAR_R_G_sec_yr_v, col = "Region_GHG_Sector_Yr", c(GCAM_region_ID, Non.CO2, EDGAR_agg_sector, year), sep = "~"), by = "Region_GHG_Sector_Yr") %>%
-      rename(EDGAR_emissions = value) %>%
-      tidyr::separate(Region_GHG_Sector_Yr, c("GCAM_region_ID", "Non.CO2", "EDGAR_agg_sector", "year"), sep = "~") %>%
-=======
     #
     L115.nh3_tg_R_G_sec_yr_tHyb %>%
       unite(col = "Region_GHG_Sector_Yr", c(GCAM_region_ID, Non.CO2, EDGAR_agg_sector, year), sep = "~") %>%
       left_join_error_no_match(unite(L115.EDGAR_R_G_sec_yr_v, col = "Region_GHG_Sector_Yr", c(GCAM_region_ID, Non.CO2, EDGAR_agg_sector, year), sep = "~"), by = "Region_GHG_Sector_Yr") %>%
       rename(EDGAR_emissions = value) %>%
       separate(Region_GHG_Sector_Yr, c("GCAM_region_ID", "Non.CO2", "EDGAR_agg_sector", "year"), sep = "~") %>%
->>>>>>> d055ff64
       mutate(., scaler = EDGAR_emissions / total_hybrid_emissions / 1000.0) ->
       L115.emiss_scaler
 
