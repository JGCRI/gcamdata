--- conflicted
+++ resolved
@@ -11,11 +11,7 @@
 #' @details Describe in detail what this chunk does.
 #' @importFrom assertthat assert_that
 #' @importFrom dplyr filter mutate select
-<<<<<<< HEAD
 #' @importFrom tidyr gather spread unite separate
-=======
-#' @importFrom tidyr gather spread
->>>>>>> ab5f188d
 #' @author KD May 2017
 module_emissions_L115.nh3_an_R_S_T_Y <- function(command, ...) {
   if(command == driver.DECLARE_INPUTS) {
@@ -40,22 +36,17 @@
     EDGAR_NH3 <- get_data(all_data, "emissions/EDGAR/EDGAR_NH3")
 
     # ===================================================
-<<<<<<< HEAD
     # The first section estimates emissions "hybrid emissions" from EPA emission factors and FAO animal production
     # The second section computes scalers from estimated region emissions to EDGAR totals
     # The third section scales emission estimates by the calculated EGAR scaler ratio
 
 
     # Aggergate emissions by region and sector
-=======
-    # Compute emissions using EPA emissions factors and FAO animal production
->>>>>>> ab5f188d
 
     # Rename column and add gas name
     L107.an_Prod_Mt_R_C_Sys_Fd_Y %>%
       rename(production = value) %>%
       mutate(Non.CO2 = "NH3_AGR") ->
-<<<<<<< HEAD
       L115.nh3_tg_R_C_yr_Sys_Fd_pro_G
 
     # Join EPA emissions and emissions factor
@@ -99,71 +90,19 @@
       L115.EDGAR_G_sec
 
     # Convert from EDGAR iso to GCAM_region_ID
-    L115.EDGAR_G_sec %>%
-      mutate( iso = tolower( ISO_A3 ), ISO_A3 = NULL ) %>%
+    L115.EDGAR %>%
+      mutate(iso = tolower(ISO_A3), ISO_A3 = NULL) %>%
       change_iso_code('rou', 'rom') %>%
       left_join_error_no_match(iso_GCAM_regID, by = "iso") ->
       L115.EDGAR_GCAM
 
     # Drop unnecessary columns, make long, and aggregate by region and sector
     L115.EDGAR_GCAM %>%
-=======
-      L115.nh3_tg_R_an_C_Sys_Fd_Yh
-
-    # Match emissions factors by year and compute unscaled emissions
-    L115.nh3_tg_R_an_C_Sys_Fd_Yh %>%
-      left_join(L105.nh3_tgmt_USA_an_Yh, by = "year") %>%
-      rename(emfact = value) %>%
-      mutate(epa_emissions = production * emfact) %>%
-      na.omit() ->
-      L115.nh3_tg_R_an_C_Sys_Fd_Yh.mlt
-
-    # Match by sector, technology and fuel
-    left_join(tidyr::unite(L115.nh3_tg_R_an_C_Sys_Fd_Yh.mlt, col = "commodity_system_feed", c(GCAM_commodity, system, feed), sep = "~"),
-              tidyr::unite(GCAM_sector_tech, col = "sector_tech_fuel", c(sector, fuel, technology), sep = "~"),
-              by = c("commodity_system_feed"="sector_tech_fuel")) %>%
-      tidyr::separate(commodity_system_feed, c("GCAM_commodity", "system", "feed"), sep = "~") %>%
-      select(GCAM_region_ID, GCAM_commodity, system, feed, year, production, Non.CO2, emfact, epa_emissions, EDGAR_agg_sector) ->
-      L115.nh3_tg_R_an_C_Sys_Fd_Yh.mlt
-
-    # Aggregate by sector and region
-    L115.nh3_tg_R_an_C_Sys_Fd_Yh.mlt %>%
-      group_by(GCAM_region_ID, Non.CO2, EDGAR_agg_sector, year) %>%
-      summarize(EPA_emissions = sum(epa_emissions)) %>%
-      arrange(year) ->
-      L115.nh3_tg_R_an_C_Yh.mlt
-
-    # Compute EDGAR emissions by region and sector
-    L115.EDGAR <- EDGAR_NH3
-
-    # Renaming L115.EDGAR variable names - Note: may remove if names for L115.EDGAR change
-    names(L115.EDGAR)[1] <- "IPCC_Annex"
-    names(L115.EDGAR)[2] <- "World_Region"
-
-    # Add gas name and match by emissions factors
-    L115.EDGAR %>%
-      mutate(Non.CO2 = "NH3_AGR") %>%
-      left_join(EDGAR_sector, by = "IPCC") %>%
-      rename(EDGAR_agg_sector = agg_sector) ->
-      L115.EDGAR
-
-    # Convert from EDGAR iso to GCAM_region_ID
-    L115.EDGAR %>%
-      mutate(iso = tolower(ISO_A3), ISO_A3 = NULL) %>%
-      change_iso_code('rou', 'rom') %>%
-      left_join(iso_GCAM_regID, by = "iso") ->
-      L115.EDGAR
-
-    # Note : the old data system drops values from 1970, it is unclear if that is intentional or an accident.
-    # Drop unnecessary columns, make long, and aggregate by region.
-    L115.EDGAR %>%
->>>>>>> ab5f188d
       select(-c(IPCC_Annex, World_Region, iso, Name, IPCC, IPCC_description.x, IPCC_description.y, country_name, region_GCAM3)) %>%
       na.omit() %>%
       gather(year, value, -c(Non.CO2, EDGAR_agg_sector, GCAM_region_ID)) %>%
       group_by(GCAM_region_ID, Non.CO2, EDGAR_agg_sector, year) %>%
       summarise(value = sum(value)) ->
-<<<<<<< HEAD
       L115.EDGAR_R_G_sec_yr_v
 
 
@@ -173,8 +112,8 @@
       unite(col = "Region_GHG_Sector_Yr", c(GCAM_region_ID, Non.CO2, EDGAR_agg_sector, year), sep = "~") %>%
       left_join_error_no_match_error_no_match(unite(L115.EDGAR_R_G_sec_yr_v, col = "Region_GHG_Sector_Yr", c(GCAM_region_ID, Non.CO2, EDGAR_agg_sector, year), sep = "~"), by = "Region_GHG_Sector_Yr") %>%
       rename(EDGAR_emissions = value) %>%
-      separate(Region_GHG_Sector_Yr, c("GCAM_region_ID", "Non.CO2", "EDGAR_agg_sector", "year"), sep = "~") %>%
-      mutate( ., scaler = EDGAR_emissions / total_hybrid_emissions / 1000.0 ) ->
+      tidyr::separate(Region_GHG_Sector_Yr, c("GCAM_region_ID", "Non.CO2", "EDGAR_agg_sector", "year"), sep = "~") %>%
+      mutate(., scaler = EDGAR_emissions / total_hybrid_emissions / 1000.0) ->
       L115.emiss_scaler
 
 
@@ -194,53 +133,17 @@
     L115.nh3_tg_R_G_sec_yr_C_Sys_Fd_pro_emf_hy_tHy_ED_sc_em %>%
       select(GCAM_region_ID, Non.CO2, supplysector = GCAM_commodity, subsector = system, stub.technology = feed, year, value = emissions) ->
     L115.nh3_tg_R_G_Sup_sub_Tec_yr_v
-=======
-      L115.EDGAR
-
-    # Scale EPA emission by tech to match EDGAR tools
-    L115.emiss_scaler <- L115.nh3_tg_R_an_C_Yh.mlt
-
-    # First match by GCAM Region ID, gas, EDGAR_agg_sector and year, then compute scalers
-    tidyr::unite(L115.emiss_scaler, col = "Region_GHG_Sector_Yr", c(GCAM_region_ID, Non.CO2, EDGAR_agg_sector, year), sep = "~") %>%
-      left_join(tidyr::unite(L115.EDGAR, col = "Region_GHG_Sector_Yr", c(GCAM_region_ID, Non.CO2, EDGAR_agg_sector, year), sep = "~"), by = "Region_GHG_Sector_Yr") %>%
-      rename(EDGAR_emissions = value) %>%
-      tidyr::separate(Region_GHG_Sector_Yr, c("GCAM_region_ID", "Non.CO2", "EDGAR_agg_sector", "year"), sep = "~") %>%
-      mutate(., scaler = EDGAR_emissions / EPA_emissions / 1000.0) ->
-      L115.emiss_scaler
-
-    # Now, match by GCAM Region ID, gas, EDGAR_agg_sector and year, then scale EPA emission by tech to match EDGAR tools
-    tidyr::unite(L115.nh3_tg_R_an_C_Sys_Fd_Yh.mlt, col = "Region_GHG_Sector_Yr", c(GCAM_region_ID, Non.CO2, EDGAR_agg_sector, year), sep = "~") %>%
-      left_join(tidyr::unite(L115.emiss_scaler, col = "Region_GHG_Sector_Yr", c(GCAM_region_ID, Non.CO2, EDGAR_agg_sector, year), sep = "~"), by = "Region_GHG_Sector_Yr") %>%
-      tidyr::separate(Region_GHG_Sector_Yr, c("GCAM_region_ID", "Non.CO2", "EDGAR_agg_sector", "year"), sep = "~") %>%
-      mutate(emissions = epa_emissions * scaler) %>%
-      mutate_all(funs(replace(., is.na(.), 0))) ->
-      L115.nh3_tg_R_an_C_Sys_Fd_Yh.mlt
-
-    # Rename columns and reshape data
-    L115.nh3_tg_R_an_C_Sys_Fd_Yh.mlt %>%
-      rename(supplysector = GCAM_commodity, subsector = system, stub.technology = feed, value = emissions) %>%
-      select(GCAM_region_ID, Non.CO2, supplysector, subsector, stub.technology, year, value) ->
-    L115.nh3_tg_R_an_C_Sys_Fd_Yh.mlt
->>>>>>> ab5f188d
 
     # ===================================================
 
     # Produce outputs
-<<<<<<< HEAD
     L115.nh3_tg_R_G_Sup_sub_Tec_yr_v %>%
-=======
-    L115.nh3_tg_R_an_C_Sys_Fd_Yh.mlt %>%
->>>>>>> ab5f188d
       add_title(" Animal NH3 emissions by GCAM region / sector / technology / historical year") %>%
       add_units("Tg") %>%
       add_comments("Annual animal NH3 emissions is computed using EPA emissions factors and FAO animal production.") %>%
       add_comments("EPA emissions are scaled by technology to match EDGAR totals.") %>%
       add_legacy_name("L115.nh3_tg_R_an_C_Sys_Fd_Yh") %>%
-<<<<<<< HEAD
-      add_precursors("common/iso_GCAM_regID", "emissions/EDGAR/EDGAR_NH3",
-=======
       add_precursors("common/iso_GCAM_regID", "emissions/EDGAR/EDGAR_sector",
->>>>>>> ab5f188d
                      "emissions/mappings/GCAM_sector_tech", "L107.an_Prod_Mt_R_C_Sys_Fd_Y", "L105.nh3_tgmt_USA_an_Yh",
                      "emissions/EDGAR/EDGAR_NH3") %>%
       add_flags(FLAG_LONG_YEAR_FORM, FLAG_NO_XYEAR) ->
@@ -250,5 +153,4 @@
   } else {
     stop("Unknown command")
   }
-}
-
+}