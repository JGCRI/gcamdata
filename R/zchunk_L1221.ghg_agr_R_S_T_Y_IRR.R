#' module_emissions_L1221.ghg_agr_R_S_T_Y_IRR
#'
#' Downscale emissions to irrigated/rainfed technologies on the basis of production share.
#'
#' @param command API command to execute
#' @return Depends on \code{command}: either a vector of required inputs,
#' a vector of output names, or (if \code{command} is "MAKE") all
#' the generated outputs: \code{L1221.ghg_tg_R_agr_C_Y_GLU_IRR}. The corresponding file in the
#' original data system was \code{L1221.ghg_agr_R_S_T_Y_IRR.R} (emissions level1).
<<<<<<< HEAD
#' @details Downscales emissions to irrigated/rainfed technologies by production share.
#' Multiply total ag emissions (L122.ghg_tg_R_agr_C_Y_GLU) by production share by irr/rfd (L1211.ag_irrShare_R_C_Y_GLU_irr)
#' which are both calculated in previous script.
=======
#' @details Downscales emissions to irrigated/rainfed technologies. These are already calculated
#' in \code{\link{module_emissions_L1211.nonco2_awb_R_S_T_Y_IRR}}.
>>>>>>> e3722e3d
#' @importFrom assertthat assert_that
#' @importFrom dplyr filter mutate select
#' @importFrom tidyr gather spread
#' @author RMH AUG 2017
module_emissions_L1221.ghg_agr_R_S_T_Y_IRR <- function(command, ...) {
  if(command == driver.DECLARE_INPUTS) {
    return(c("L1211.ag_irrShare_R_C_Y_GLU_irr",
             "L122.ghg_tg_R_agr_C_Y_GLU"))
  } else if(command == driver.DECLARE_OUTPUTS) {
    return(c("L1221.ghg_tg_R_agr_C_Y_GLU_IRR"))
  } else if(command == driver.MAKE) {

    all_data <- list(...)[[1]]

    # Load required inputs
    L1211.ag_irrShare_R_C_Y_GLU_irr <- get_data(all_data, "L1211.ag_irrShare_R_C_Y_GLU_irr")
    L122.ghg_tg_R_agr_C_Y_GLU <- get_data(all_data, "L122.ghg_tg_R_agr_C_Y_GLU")

    # Perform computations

    # Production shares were computed in a prior file and written out.
    # Repeat ag emission (L122.ghg_tg_R_agr_C_Y_GLU) for each irrigation (IRR) and rainfed (RFD)
    # Join in Production share by IRR/RFD then multiply emissions by production share
    L1221.ghg_tg_R_agr_C_Y_GLU_IRR <- L122.ghg_tg_R_agr_C_Y_GLU %>%
      repeat_add_columns( tibble(Irr_Rfd = c( "IRR", "RFD" ) ) ) %>%
      left_join(L1211.ag_irrShare_R_C_Y_GLU_irr,
                               by = c("GCAM_region_ID","GCAM_commodity","GLU","Irr_Rfd","year"),
                               suffix = c(".emissions", ".share")) %>% # under timeshift conditions, L122.ghg_tg_R_agr_C_Y_GLU has NaN values (N2O_AGR), which throws error in left_join_no_error as NA values, even though they are matched correctly.
    mutate(value = value.emissions*value.share) %>%
    select(-value.emissions,-value.share)

    # Produce outputs
    L1221.ghg_tg_R_agr_C_Y_GLU_IRR <- L1221.ghg_tg_R_agr_C_Y_GLU_IRR %>%
      add_title("Agriculture emissions by GCAM region / commodity / GLU / irrigation level / historical year") %>%
      add_units("Tg") %>%
      add_comments("outputs calculated in L1211.ag_irrShare_R_C_Y_GLU_irr") %>%
      add_legacy_name("L1221.ghg_tg_R_agr_C_Y_GLU_IRR") %>%
      add_precursors("L1211.ag_irrShare_R_C_Y_GLU_irr",
                     "L122.ghg_tg_R_agr_C_Y_GLU") %>%
      add_flags( FLAG_LONG_YEAR_FORM, FLAG_NO_XYEAR)

    return_data(L1221.ghg_tg_R_agr_C_Y_GLU_IRR)
  } else {
    stop("Unknown command")
  }
}<|MERGE_RESOLUTION|>--- conflicted
+++ resolved
@@ -7,14 +7,10 @@
 #' a vector of output names, or (if \code{command} is "MAKE") all
 #' the generated outputs: \code{L1221.ghg_tg_R_agr_C_Y_GLU_IRR}. The corresponding file in the
 #' original data system was \code{L1221.ghg_agr_R_S_T_Y_IRR.R} (emissions level1).
-<<<<<<< HEAD
 #' @details Downscales emissions to irrigated/rainfed technologies by production share.
 #' Multiply total ag emissions (L122.ghg_tg_R_agr_C_Y_GLU) by production share by irr/rfd (L1211.ag_irrShare_R_C_Y_GLU_irr)
 #' which are both calculated in previous script.
-=======
-#' @details Downscales emissions to irrigated/rainfed technologies. These are already calculated
 #' in \code{\link{module_emissions_L1211.nonco2_awb_R_S_T_Y_IRR}}.
->>>>>>> e3722e3d
 #' @importFrom assertthat assert_that
 #' @importFrom dplyr filter mutate select
 #' @importFrom tidyr gather spread
