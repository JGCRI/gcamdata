#' module_gcamusa_L203.water_mapping_USA
#'
#' Mapping of water consumption/withdrawal to sectoral demands at the state level.
#'
#' @param command API command to execute
#' @param ... other optional parameters, depending on command
#' @return Depends on \code{command}: either a vector of required inputs,
#' a vector of output names, or (if \code{command} is "MAKE") all
#' the generated outputs: \code{L203.Supplysector}, \code{L203.SubsectorLogit}, \code{L203.SubsectorShrwtFllt}, \code{L203.TechShrwt}, \code{L203.TechCoef}. The corresponding file in the
#' original data system was \code{L203.water.mapping.R} (water level2).
#' @details Generates water mapping sector input files to group demands by sectors.
#' @importFrom assertthat assert_that
#' @importFrom dplyr filter mutate select
#' @importFrom tidyr gather spread
#' @author NTG Oct 2019
module_gcamusa_L203.water_mapping_USA <- function(command, ...) {
  if(command == driver.DECLARE_INPUTS) {
    return(c(FILE = "water/basin_ID",
             FILE = "water/basin_to_country_mapping",
             "L103.water_mapping_USA_R_LS_W_Ws_share",
             "L103.water_mapping_USA_R_PRI_W_Ws_share",
             "L103.water_mapping_USA_R_GLU_W_Ws_share",
             "L103.water_mapping_USA_R_B_W_Ws_share",
             FILE = "gcam-usa/states_subregions",
             FILE = "gcam-usa/state_and_basin",
             FILE = "water/A03.sector"))
  } else if(command == driver.DECLARE_OUTPUTS) {
    return(c("L203.DeleteSupplysector_USA",
             "L203.Supplysector_USA",
             "L203.SubsectorLogit_USA",
             "L203.SubsectorShrwt_USA",
             "L203.TechShrwt_USA",
             "L203.TechCoef_USA",
             "L203.TechPmult_USA",
             "L203.TechDesalCoef_USA",
             "L203.TechDesalShrwt_USA",
             "L203.TechDesalCost_USA"))
  } else if(command == driver.MAKE) {

    all_data <- list(...)[[1]]

    # Load required inputs
    basin_ID <- get_data(all_data, "water/basin_ID")
    basin_to_country_mapping <- get_data(all_data, "water/basin_to_country_mapping")
    L103.water_mapping_USA_R_LS_W_Ws_share <- get_data(all_data, "L103.water_mapping_USA_R_LS_W_Ws_share")
    L103.water_mapping_USA_R_PRI_W_Ws_share <- get_data(all_data, "L103.water_mapping_USA_R_PRI_W_Ws_share")
    L103.water_mapping_USA_R_GLU_W_Ws_share <- get_data(all_data,"L103.water_mapping_USA_R_GLU_W_Ws_share")
    L103.water_mapping_USA_R_B_W_Ws_share <- get_data(all_data,"L103.water_mapping_USA_R_B_W_Ws_share")
    GCAM_state_names <- get_data(all_data, "gcam-usa/states_subregions")
    state_and_basin <- get_data(all_data, "gcam-usa/state_and_basin")
    A03.sector <- get_data(all_data, "water/A03.sector")

    GLU <- GLU_code <- GLU_name <- water.sector <-
      water_type <- supplysector <- field.eff <- conveyance.eff <-
      coefficient <- region <- state <- share <- NULL  # silence package check notes

      # Define in which states GCAM water basins exist by using data from R package created by Chris Vernon
    state_and_basin %>%
      left_join_error_no_match(basin_to_country_mapping,by=c("basin_id"="GCAM_basin_ID")) %>%
      select(-basin_name, -Basin_name) %>%
      left_join_error_no_match(basin_ID,by=c("basin_id")) %>%
      ## Replaces incorrect basin naming to match resouces in unlimited_water_supply.xml
      select(basin_id,GLU_name,basin_name,state_abbr) %>% rename(region=state_abbr) ->
      state_and_basin_mapping

      # Create mappings for the sectors that have production at the state level already.
      # These sectors: Industrial, Municipal, and Electricity will not need to be shared
      # from the USA region to the states, and thus will not have separate market names by region
    L103.water_mapping_USA_R_B_W_Ws_share %>%
      mutate(water_sector = gsub("Domestic","Municipal",water_sector)) %>%
      left_join(A03.sector, by=c("water_sector" = "water.sector")) %>%
      mutate(supplysector = set_water_input_name(water_sector, water_type, A03.sector)) ->
      L203.mapping_nonirr

      # Using irrigation shares, define water sector and add demand categories
    L103.water_mapping_USA_R_GLU_W_Ws_share %>%
      rename(state=region) %>%
      mutate(region=gcam.USA_REGION) %>%
      repeat_add_columns(filter(A03.sector, water.sector %in% water.IRRIGATION)) %>%
      mutate(supplysector = set_water_input_name(water.sector, water_type, A03.sector, GLU_name)) ->
      L203.mapping_irr

      # Isolate the USA region which will share basin level demands in the USA region to
      # States which are defined as subsectors
    L203.mapping_irr %>%
      mutate(subsector = state,
             technology = supplysector,
             coefficient = if_else(water.sector == water.IRRIGATION & water_type == "water withdrawals",
                                   1/gcamusa.CONVEYANCE_LOSSES, 1),
      ## ^^ conveyance losses for irrigation--applied to withdrawals only
      # Note: Conveyance losses are taken out of agriculture withdrawals and...
      # ... instead applied to water distribution sectors (water_td_irr). This means that to get total...
      # ... ag withdrawals for reporting (i.e., when querying GCAM results)...
      # ... it is necessary to include the conveyance loss.
             share.weight = share,
             market.name = state,
             share.weight.year=year,
             logit.year.fillout = first(MODEL_BASE_YEARS)) %>%
      select(-share, -state) %>%
      arrange(region) ->
      L203.mapping_irr_region

    # We must now set all subsectors in USA from gcam-core and water_mapping.xml to 0 so that we do not double count
    # demands
    L203.mapping_irr_region %>%
      bind_rows(L203.mapping_irr_region %>%
                  mutate(subsector=basin_name,
                         technology = basin_name,
                         share.weight = 0,
                         market.name = gcam.USA_REGION)) ->
      L203.mapping_irr_region

      # Isolate the states and define the basins which contribute water supplies to wach one.
    L203.mapping_irr %>%
      select(-region) %>%
      mutate(region = state,
             subsector = basin_name,
             technology = basin_name,
             coefficient = 1,
             share.weight = 1,
             market.name = gcam.USA_REGION,
             logit.year.fillout = first(MODEL_BASE_YEARS)) %>%
      select(-share, -state) %>%
      arrange(region) ->
      L203.mapping_irr_state

      # Combine state and USA region irrigation mappings
    bind_rows(
      L203.mapping_irr_region,
      L203.mapping_irr_state
    ) ->
      L203.mapping_irr



    # Livestock sector:
    # This done slightly different as production of livestock is not modeled at the state level.
    # Here we take the regional (i.e. USA) water demands of livestock and map them to the state level based on
    # the amount of water for livestock that each state requires compared to the USA as a whole, computed in
    # L103.water_mapping_USA
    L103.water_mapping_USA_R_LS_W_Ws_share %>%
      mutate(region=gcam.USA_REGION) %>%
      repeat_add_columns(filter(A03.sector, (water.sector %in% water.LIVESTOCK))) %>%
      mutate(wt_short = if_else(water_type == "water consumption", "C", "W"),
             supplysector = paste(supplysector, wt_short, sep = "_"),
             coefficient = 1,
             subsector = state,
             technology = supplysector,
             share.weight = value,
             market.name=state,
             share.weight.year=year,
             logit.year.fillout=first(MODEL_BASE_YEARS)) %>%
      select(-wt_short, -value, -state) %>%
      arrange(region)  ->
      L203.mapping_livestock

    L203.mapping_livestock %>%
      bind_rows(L203.mapping_livestock %>%
        left_join(state_and_basin_mapping, by=c("subsector"="region")) %>%
        mutate(share.weight = 0,
             subsector = basin_name,
             technology = basin_name,
             market.name= gcam.USA_REGION) %>%
          unique()
        ) ->
      L203.mapping_livestock

    # (d) primary energy sector
    # We use USGS withdrawal data for primary energy mining and ratios of fresh to saline water withdrawals to
    # map the demands from USA values to state level. This is done in 2 parts in order to specify differences in
    # subsectors at the state and national levels, as well as differences in share weights (i.e. mapping to states,
    # mapping of fresh to desal within a state)



    L103.water_mapping_USA_R_PRI_W_Ws_share %>%
      mutate(region=gcam.USA_REGION) %>%
      repeat_add_columns(filter(A03.sector, (water.sector %in% water.PRIMARY_ENERGY))) %>%
      mutate(wt_short = if_else(water_type == "water consumption", "C", "W"),
             supplysector = paste(supplysector, wt_short, sep = "_"),
             coefficient = 1,
             subsector = state,
             technology = supplysector,
             share.weight = state.to.country.share,
             market.name=state,
             share.weight.year=year,
             logit.year.fillout=first(MODEL_BASE_YEARS)) %>%
      select(-wt_short, -state.to.country.share, -state) %>%
      arrange(region)  ->
      L203.mapping_primary_region

    L203.mapping_primary_region %>%
      bind_rows(L203.mapping_primary_region %>%
                  left_join(state_and_basin_mapping, by=c("subsector"="region")) %>%
                  mutate(share.weight = 0,
                         subsector = basin_name,
                         technology = basin_name,
                         market.name= gcam.USA_REGION) %>%
                  unique()
      ) ->
      L203.mapping_primary_region

    ## No values are present for DC, therefore NAs are created. These are replaced with
    ## zero shareweights

     L203.mapping_primary_region %>%
      replace_na(list(share.weight=0)) %>%
      replace_na(list(fresh.share=0))->
      L203.mapping_primary


    # combine all sectors and add additional required columns. Long format is used for
    # subsector share weights, additional mapping is used for all other final outputs

    L203.mapping_nonirr %>%
                  mutate(coefficient = 1,
                         subsector = basin_name,
                         technology = basin_name,
                         share.weight =share,
                         logit.year.fillout = first(MODEL_BASE_YEARS)) %>%
      arrange(region) %>%
      bind_rows(L203.mapping_livestock,L203.mapping_primary,L203.mapping_irr)%>%
      mutate(pMult = if_else(water.sector == water.IRRIGATION & water_type == "water withdrawals" & region!=gcam.USA_REGION, water.IRR_PRICE_SUBSIDY_MULT, water.MAPPING_PMULT)) ->
      L203.mapping_all

    tibble(region = gcam.USA_REGION,
           supplysector = water.DELETE_DEMAND_TYPES) ->
      L203.DeleteSupplysector_USA

    # Sector information
    L203.mapping_all %>%
      select(LEVEL2_DATA_NAMES[["Supplysector"]], LOGIT_TYPE_COLNAME) ->
      L203.Supplysector_USA

    # Subsector logit exponents for mapping sector
    L203.mapping_all %>%
<<<<<<< HEAD
      #mutate(logit.exponent = case_when(region!=gcam.USA_REGION&water_sector!=water.IRRIGATION ~ water.LOGIT_EXP,TRUE~0)) %>%
      mutate(logit.exponent = water.LOGIT_EXP) %>%
=======
    mutate(logit.exponent = case_when(region!=gcam.USA_REGION&water_sector!=water.IRRIGATION ~ water.LOGIT_EXP,TRUE~0)) %>%
>>>>>>> 8798771f
      select(LEVEL2_DATA_NAMES[["SubsectorLogit"]], LOGIT_TYPE_COLNAME) ->
      L203.SubsectorLogit_USA

    # Subsector share weights to 1 (no competition) in all states. Sharing happens at USA level. Water prices
    # will drive competition between the basins at the state level
    L203.mapping_all %>%
      gather_years("share.weight") %>%
      complete(nesting(region, supplysector, subsector, technology,water.sector,basin_name,water_type,coefficient), year = c(year, MODEL_BASE_YEARS,MODEL_FUTURE_YEARS)) %>%
      dplyr::filter(!is.na(year))%>%
      select(LEVEL2_DATA_NAMES[["SubsectorShrwt"]]) ->
      L203.SubsectorShrwt_USA


    # Technology share weights, defined by state and sector
    L203.mapping_all %>%
      gather_years("share.weight") %>%
      complete(nesting(region, supplysector, subsector, technology,water.sector,basin_name,water_type,coefficient), year = c(year, MODEL_BASE_YEARS,MODEL_FUTURE_YEARS)) %>%
      mutate(share.weight=1) %>%
      dplyr::filter(!is.na(year))%>%
      select(LEVEL2_DATA_NAMES[["TechShrwt"]]) ->
      L203.TechShrwt_USA

    # Define market name and minicam energy input dependent upon whether the sector is
    # produced at the state level or is we map from USA region to state
    L203.mapping_all %>%
      gather_years("share.weight") %>%
      complete(nesting(region, supplysector, subsector, technology,water.sector,basin_name,water_type,coefficient), year = c(year, MODEL_BASE_YEARS,MODEL_FUTURE_YEARS)) %>%
      mutate(minicam.energy.input = case_when(region ==gcam.USA_REGION&grepl("water_td",technology) ~ supplysector, TRUE~paste0(basin_name,"_",water_type)),
             market.name = case_when( region ==gcam.USA_REGION&grepl("water_td",technology) ~ subsector,TRUE~gcam.USA_REGION)) %>%
      dplyr::filter(!is.na(year))%>%
      select(LEVEL2_DATA_NAMES[["TechCoef"]]) ->
      L203.TechCoef_USA

    # Pass-through technology water price adjust if there one
    L203.mapping_all %>%
      gather_years("share.weight") %>%
      complete(nesting(region, supplysector, subsector, technology,water.sector,basin_name,water_type,coefficient), year = c(year, MODEL_BASE_YEARS,MODEL_FUTURE_YEARS)) %>%
      replace_na(list(pMult=1)) %>%
      select(LEVEL2_DATA_NAMES[["TechPmult"]]) ->
      L203.TechPmult_USA

    L203.TechCoef_USA %>%
<<<<<<< HEAD
      #filter(!grepl("_irr_", supplysector)) %>%
=======
>>>>>>> 8798771f
      filter(region!=gcam.USA_REGION) %>%
      mutate(technology = "desalination",
             minicam.energy.input = "desalination",
             market.name=gcam.USA_REGION) %>%
      dplyr::filter(!is.na(year))->
      L203.TechDesalCoef_USA

    ## Set shareweight of desalination technologies to 0 in all non-coastal states
    L203.TechShrwt_USA %>%
      #filter(!grepl("_irr_", supplysector)) %>%
      filter(region!=gcam.USA_REGION) %>%
      mutate(technology = "desalination",
<<<<<<< HEAD
             share.weight = if_else((region %in% gcamusa.NO_SEAWATER_STATES)&grepl("Rio",subsector),0, 1))  %>%
=======
             share.weight = if_else((region %in% gcamusa.NO_SEAWATER_STATES)|grepl("Rio",subsector),0, 1))  %>%
>>>>>>> 8798771f
      dplyr::filter(!is.na(year))->
      L203.TechDesalShrwt_USA

    L203.TechDesalShrwt_USA %>%
      rename(minicam.non.energy.input = share.weight) %>%
      mutate(minicam.non.energy.input = "final cost",
             input.cost = water.DESALINATION_PRICE) %>%
      dplyr::filter(!is.na(year))->
      L203.TechDesalCost_USA


   # ===================================================
   # Produce outputs
    L203.DeleteSupplysector_USA %>%
      add_title("Remove the three sectors that are produced at the state level") %>%
      add_units("Unitless") %>%
      add_comments("Remove the USA electricity, municipal, and industrial water_td's") %>%
      add_legacy_name("L2232.DeleteSubsector_USA") ->
      L203.DeleteSupplysector_USA

    L203.Supplysector_USA %>%
      add_title("Water sector information") %>%
      add_units("Unitless") %>%
      add_comments("Supply sector info expanded to GLU regions and water demand sectors") %>%
      add_legacy_name("L203.Supplysector") %>%
      add_precursors("water/basin_ID",
                     "water/basin_to_country_mapping",
                     "L103.water_mapping_USA_R_LS_W_Ws_share",
                     "L103.water_mapping_USA_R_PRI_W_Ws_share",
                     "L103.water_mapping_USA_R_GLU_W_Ws_share",
                     "L103.water_mapping_USA_R_B_W_Ws_share",
                     "gcam-usa/states_subregions",
                     "gcam-usa/state_and_basin",
                     "water/A03.sector") ->
      L203.Supplysector_USA
    L203.SubsectorLogit_USA %>%
      add_title("Water subsector logit exponents for mapping sector") %>%
      add_units("Unitless") %>%
      add_comments("Subsector info expanded to GLU regions and water demand sectors") %>%
      add_legacy_name("L203.SubsectorLogit") %>%
      add_precursors("water/basin_ID",
                     "water/basin_to_country_mapping",
                     "L103.water_mapping_USA_R_LS_W_Ws_share",
                     "L103.water_mapping_USA_R_PRI_W_Ws_share",
                     "L103.water_mapping_USA_R_GLU_W_Ws_share",
                     "L103.water_mapping_USA_R_B_W_Ws_share",
                     "gcam-usa/states_subregions",
                     "gcam-usa/state_and_basin",
                     "water/A03.sector") ->
      L203.SubsectorLogit_USA
    L203.SubsectorShrwt_USA %>%
      add_title("Water subsector share weights") %>%
      add_units("Unitless") %>%
      add_comments("Subsector shareweights expanded to GLU regions and water demand sectors") %>%
      add_legacy_name("L203.SubsectorShrwtFllt") %>%
      add_precursors("water/basin_ID",
                     "water/basin_to_country_mapping",
                     "L103.water_mapping_USA_R_LS_W_Ws_share",
                     "L103.water_mapping_USA_R_GLU_W_Ws_share",
                     "L103.water_mapping_USA_R_B_W_Ws_share",
                     "gcam-usa/states_subregions",
                     "gcam-usa/state_and_basin",
                     "water/A03.sector") ->
      L203.SubsectorShrwt_USA
    L203.TechShrwt_USA %>%
      add_title("Water technology shareweights") %>%
      add_units("Unitless") %>%
      add_comments("Technology shareweights expanded to GLU regions and water demand sectors") %>%
      add_comments("can be multiple lines") %>%
      add_legacy_name("L203.TechShrwt") %>%
      add_precursors("water/basin_ID",
                     "water/basin_to_country_mapping",
                     "L103.water_mapping_USA_R_LS_W_Ws_share",
                     "L103.water_mapping_USA_R_GLU_W_Ws_share",
                     "L103.water_mapping_USA_R_B_W_Ws_share",
                     "gcam-usa/states_subregions",
                     "gcam-usa/state_and_basin",
                     "water/A03.sector") ->
      L203.TechShrwt_USA
    L203.TechCoef_USA%>%
      add_title("Water technology coefficients") %>%
      add_units("Unitless") %>%
      add_comments("Technology info expanded to GLU regions and water demand sectors") %>%
      add_legacy_name("L203.TechCoef") %>%
      add_precursors("water/basin_ID",
                     "water/basin_to_country_mapping",
                     "L103.water_mapping_USA_R_LS_W_Ws_share",
                     "L103.water_mapping_USA_R_GLU_W_Ws_share",
                     "L103.water_mapping_USA_R_B_W_Ws_share",
                     "gcam-usa/states_subregions",
                     "gcam-usa/state_and_basin",
                     "water/A03.sector") ->
      L203.TechCoef_USA

    L203.TechDesalCoef_USA %>%
      add_title("Water technology desal coefficients") %>%
      add_units("Unitless") %>%
      add_comments("filtered for non-irrigation") %>%
      add_legacy_name("L203.TechCoef") %>%
      add_precursors("water/basin_ID",
                     "water/basin_to_country_mapping",
                     "L103.water_mapping_USA_R_LS_W_Ws_share",
                     "L103.water_mapping_USA_R_PRI_W_Ws_share",
                     "gcam-usa/states_subregions",
                     "gcam-usa/state_and_basin",
                     "water/A03.sector") ->
      L203.TechDesalCoef_USA

    L203.TechPmult_USA %>%
      add_title("Water technology price multipliers") %>%
      add_units("Unitless") %>%
      add_comments("Technology info expanded to GLU regions and water demand sectors") %>%
      add_legacy_name("L203.TechCoef") %>%
      add_precursors("water/basin_ID",
                     "water/basin_to_country_mapping",
                     "L103.water_mapping_USA_R_LS_W_Ws_share",
                     "L103.water_mapping_USA_R_PRI_W_Ws_share",
                     "L103.water_mapping_USA_R_B_W_Ws_share",
                     "gcam-usa/states_subregions",
                     "gcam-usa/state_and_basin",
                     "water/A03.sector") ->
      L203.TechPmult_USA

    L203.TechDesalShrwt_USA %>%
      add_title("Water technology desal shareweights") %>%
      add_units("Unitless") %>%
      add_comments("filtered for non-irrigation") %>%
      add_legacy_name("L203.TechCoef") %>%
      add_precursors("water/basin_ID",
                     "water/basin_to_country_mapping",
                     "L103.water_mapping_USA_R_LS_W_Ws_share",
                     "L103.water_mapping_USA_R_PRI_W_Ws_share",
                     "gcam-usa/states_subregions",
                     "gcam-usa/state_and_basin",
                     "water/A03.sector") ->
      L203.TechDesalShrwt_USA

    L203.TechDesalCost_USA %>%
      add_title("Water technology desal costs") %>%
      add_units("Unitless") %>%
      add_comments("filtered for non-irrigation") %>%
      add_legacy_name("L203.TechCoef") %>%
      add_precursors("water/basin_ID",
                     "water/basin_to_country_mapping",
                     "L103.water_mapping_USA_R_LS_W_Ws_share",
                     "L103.water_mapping_USA_R_PRI_W_Ws_share",
                     "gcam-usa/states_subregions",
                     "gcam-usa/state_and_basin",
                     "water/A03.sector") ->
      L203.TechDesalCost_USA

    return_data(L203.DeleteSupplysector_USA,  L203.Supplysector_USA, L203.SubsectorLogit_USA, L203.SubsectorShrwt_USA, L203.TechShrwt_USA, L203.TechCoef_USA,  L203.TechDesalCoef_USA, L203.TechDesalShrwt_USA, L203.TechDesalCost_USA, L203.TechPmult_USA)
  } else {
    stop("Unknown command")
  }
}<|MERGE_RESOLUTION|>--- conflicted
+++ resolved
@@ -234,12 +234,7 @@
 
     # Subsector logit exponents for mapping sector
     L203.mapping_all %>%
-<<<<<<< HEAD
-      #mutate(logit.exponent = case_when(region!=gcam.USA_REGION&water_sector!=water.IRRIGATION ~ water.LOGIT_EXP,TRUE~0)) %>%
-      mutate(logit.exponent = water.LOGIT_EXP) %>%
-=======
-    mutate(logit.exponent = case_when(region!=gcam.USA_REGION&water_sector!=water.IRRIGATION ~ water.LOGIT_EXP,TRUE~0)) %>%
->>>>>>> 8798771f
+      mutate(logit.exponent = case_when(region!=gcam.USA_REGION&water_sector!=water.IRRIGATION ~ water.LOGIT_EXP,TRUE~0)) %>%
       select(LEVEL2_DATA_NAMES[["SubsectorLogit"]], LOGIT_TYPE_COLNAME) ->
       L203.SubsectorLogit_USA
 
@@ -282,10 +277,7 @@
       L203.TechPmult_USA
 
     L203.TechCoef_USA %>%
-<<<<<<< HEAD
-      #filter(!grepl("_irr_", supplysector)) %>%
-=======
->>>>>>> 8798771f
+    #filter(!grepl("_irr_", supplysector)) %>%
       filter(region!=gcam.USA_REGION) %>%
       mutate(technology = "desalination",
              minicam.energy.input = "desalination",
@@ -298,11 +290,7 @@
       #filter(!grepl("_irr_", supplysector)) %>%
       filter(region!=gcam.USA_REGION) %>%
       mutate(technology = "desalination",
-<<<<<<< HEAD
-             share.weight = if_else((region %in% gcamusa.NO_SEAWATER_STATES)&grepl("Rio",subsector),0, 1))  %>%
-=======
              share.weight = if_else((region %in% gcamusa.NO_SEAWATER_STATES)|grepl("Rio",subsector),0, 1))  %>%
->>>>>>> 8798771f
       dplyr::filter(!is.na(year))->
       L203.TechDesalShrwt_USA
 
