# Copyright 2019 Battelle Memorial Institute; see the LICENSE file.

#' module_gcamusa_L2234.elec_segments_USA
#'
#' Generates GCAM-USA model inputs for multiple load segments electricity sector by state.
#'
#' @param command API command to execute
#' @param ... other optional parameters, depending on command
#' @return Depends on \code{command}: either a vector of required inputs,
#' a vector of output names, or (if \code{command} is "MAKE") all
#' the generated outputs: \code{L2234.Supplysector_elecS_USA}, \code{L2234.ElecReserve_elecS_USA}, \code{L2234.SubsectorLogit_elecS_USA},
#' \code{L2234.SubsectorShrwtInterp_elecS_USA}, \code{L2234.SubsectorShrwtInterpTo_elecS_USA}, \code{L2234.SubsectorShrwt_elecS_USA},
#' \code{L2234.StubTechEff_elecS_USA}, \code{L2234.StubTechCapFactor_elecS_solar_USA}, \code{L2234.StubTechCapFactor_elecS_wind_USA},
#' \code{L2234.SubsectorShrwtFllt_elecS_grid_USA}, \code{L2234.SubsectorShrwtInterp_elecS_grid_USA}, \code{L2234.PassThroughSector_elecS_USA},
#' \code{L2234.PassThroughTech_elecS_grid_USA}, \code{L2234.GlobalTechShrwt_elecS_USA}, \code{L2234.GlobalIntTechShrwt_elecS_USA},
#' \code{L2234.PrimaryRenewKeyword_elecS_USA},\code{L2234.PrimaryRenewKeywordInt_elecS_USA}, \code{L2234.AvgFossilEffKeyword_elecS_USA},
#' \code{L2234.GlobalTechCapital_elecS_USA}, \code{L2234.GlobalIntTechCapital_elecS_USA}, \code{L2234.GlobalTechOMfixed_elecS_USA},
#' \code{L2234.GlobalIntTechOMfixed_elecS_USA}, \code{L2234.GlobalTechOMvar_elecS_USA}, \code{L2234.GlobalIntTechOMvar_elecS_USA},
#' \code{L2234.GlobalTechCapFac_elecS_USA}, \code{L2234.GlobalTechEff_elecS_USA}, \code{L2234.GlobalIntTechEff_elecS_USA},
#' \code{L2234.GlobalTechLifetime_elecS_USA}, \code{L2234.GlobalIntTechLifetime_elecS_USA}, \code{L2234.GlobalTechProfitShutdown_elecS_USA},
#' \code{L2234.GlobalTechSCurve_elecS_USA}, \code{L2234.GlobalTechCapture_elecS_USA}, \code{L2234.GlobalIntTechBackup_elecS_USA},
#' \code{L2234.StubTechMarket_elecS_USA}, \code{L2234.StubTechMarket_backup_elecS_USA}, \code{L2234.StubTechElecMarket_backup_elecS_USA},
#' \code{L2234.StubTechProd_elecS_USA}, \code{L2234.StubTechFixOut_elecS_USA}, \code{L2234.StubTechFixOut_hydro_elecS_USA}, \code{L2234.StubTechCost_offshore_wind_elecS_USA},
#' \code{L2234.TechShrwt_elecS_grid_USA}, \code{L2234.TechCoef_elecS_grid_USA}, \code{L2234.TechProd_elecS_grid_USA}.
#' The corresponding file in the original data system was \code{L2234.elec_segments_USA.R} (gcam-usa level2).
#' @details This chunk generates input files to create an electricity generation sector with multiple load segments
#' for each state and creates the demand for the state-level electricity sectors in the grid regions.
#' @importFrom assertthat assert_that
#' @importFrom dplyr anti_join distinct filter if_else mutate select semi_join summarise_if bind_rows
#' @importFrom tidyr complete nesting replace_na
#' @author MTB Aug 2018
module_gcamusa_L2234.elec_segments_USA <- function(command, ...) {
  if(command == driver.DECLARE_INPUTS) {
    return(c(FILE = "gcam-usa/states_subregions",
             FILE = "gcam-usa/A23.elecS_sector",
             FILE = "gcam-usa/A23.elecS_metainfo",
             FILE = "gcam-usa/A23.elecS_subsector_logit",
             FILE = "gcam-usa/A23.elecS_subsector_shrwt",
             FILE = "gcam-usa/A23.elecS_subsector_shrwt_interp",
             FILE = "gcam-usa/A23.elecS_subsector_shrwt_interpto",
             FILE = "gcam-usa/A23.elecS_globaltech_shrwt",
             FILE = "gcam-usa/A23.elecS_globalinttech_shrwt",
             FILE = "gcam-usa/A23.elecS_tech_mapping",
             FILE = "gcam-usa/A23.elecS_inttech_mapping",
             FILE = "gcam-usa/A23.elecS_tech_availability",
             FILE = "gcam-usa/A23.elecS_stubtech_energy_inputs",
             FILE = "gcam-usa/A23.elecS_subsector_shrwt_state_adj",
             FILE = "gcam-usa/A23.elecS_subsector_shrwt_interp_state_adj",
             FILE = "gcam-usa/A23.elecS_subsector_shrwt_interpto_state_adj",
             FILE = "gcam-usa/NREL_us_re_technical_potential",
             FILE = "gcam-usa/elecS_time_fraction",
<<<<<<< HEAD
      			 "L113.elecS_globaltech_capital_battery_ATB",
=======
             FILE = "gcam-usa/A10.renewable_resource_delete",
>>>>>>> 2e13a257
             "L119.CapFacScaler_CSP_state",
             "L1239.state_elec_supply_USA",
             "L223.StubTechEff_elec_USA",
             "L223.StubTechMarket_elec_USA",
             "L223.StubTechProd_elec_USA",
             "L223.StubTechFixOut_elec_USA",
             "L223.StubTechFixOut_hydro_USA",
             "L223.StubTechMarket_backup_USA",
             "L223.StubTechCapFactor_elec_wind_USA",
             "L223.StubTechCapFactor_elec_solar_USA",
             "L223.GlobalTechCapFac_elec",
             "L223.GlobalTechCapital_elec",
             "L223.GlobalIntTechCapital_elec",
             "L123.eff_R_elec_F_Yh",
             "L223.GlobalTechEff_elec",
             "L223.GlobalIntTechEff_elec",
             "L223.GlobalTechLifetime_elec",
             "L223.GlobalIntTechLifetime_elec",
             "L223.GlobalTechOMfixed_elec",
             "L223.GlobalIntTechOMfixed_elec",
             "L223.GlobalTechOMvar_elec",
             "L223.GlobalIntTechOMvar_elec",
             "L223.GlobalTechSCurve_elec",
             "L223.GlobalTechProfitShutdown_elec",
             "L223.GlobalTechCapture_elec",
             "L223.GlobalIntTechBackup_elec",
             "L223.PrimaryRenewKeyword_elec",
             "L223.PrimaryRenewKeywordInt_elec",
             "L223.AvgFossilEffKeyword_elec",
             "L223.StubTechCost_offshore_wind_USA"))
  } else if(command == driver.DECLARE_OUTPUTS) {
    return(c("L2234.Supplysector_elecS_USA",
             "L2234.ElecReserve_elecS_USA",
             "L2234.SubsectorLogit_elecS_USA",
             "L2234.SubsectorShrwtInterp_elecS_USA",
             "L2234.SubsectorShrwtInterpTo_elecS_USA",
             "L2234.SubsectorShrwt_elecS_USA",
             "L2234.StubTechEff_elecS_USA",
             "L2234.StubTechCapFactor_elecS_solar_USA",
             "L2234.StubTechCapFactor_elecS_wind_USA",
             "L2234.SubsectorShrwtFllt_elecS_grid_USA",
             "L2234.SubsectorShrwtInterp_elecS_grid_USA",
             "L2234.PassThroughSector_elecS_USA",
             "L2234.PassThroughTech_elecS_grid_USA",
             "L2234.GlobalTechShrwt_elecS_USA",
             "L2234.GlobalIntTechShrwt_elecS_USA",
             "L2234.PrimaryRenewKeyword_elecS_USA",
             "L2234.PrimaryRenewKeywordInt_elecS_USA",
             "L2234.AvgFossilEffKeyword_elecS_USA",
             "L2234.GlobalTechCapital_elecS_USA",
             "L2234.GlobalIntTechCapital_elecS_USA",
             "L2234.GlobalTechOMfixed_elecS_USA",
             "L2234.GlobalIntTechOMfixed_elecS_USA",
             "L2234.GlobalTechOMvar_elecS_USA",
             "L2234.GlobalIntTechOMvar_elecS_USA",
             "L2234.GlobalTechCapFac_elecS_USA",
             "L2234.GlobalTechEff_elecS_USA",
             "L2234.GlobalIntTechEff_elecS_USA",
             "L2234.GlobalTechLifetime_elecS_USA",
             "L2234.GlobalIntTechLifetime_elecS_USA",
             "L2234.GlobalTechProfitShutdown_elecS_USA",
             "L2234.GlobalTechSCurve_elecS_USA",
             "L2234.GlobalTechCapture_elecS_USA",
             "L2234.GlobalIntTechBackup_elecS_USA",
             "L2234.StubTechMarket_elecS_USA",
             "L2234.StubTechMarket_backup_elecS_USA",
             "L2234.StubTechElecMarket_backup_elecS_USA",
             "L2234.StubTechProd_elecS_USA",
             "L2234.StubTechFixOut_elecS_USA",
             "L2234.StubTechFixOut_hydro_elecS_USA",
             "L2234.StubTechCost_offshore_wind_elecS_USA",
             "L2234.TechShrwt_elecS_grid_USA",
             "L2234.TechCoef_elecS_grid_USA",
             "L2234.TechProd_elecS_grid_USA"))

  } else if(command == driver.MAKE) {

    all_data <- list(...)[[1]]

    region <- grid_region <- state <- year <- supplysector <- Electric.sector <- sector <- subsector <- subsector_1 <-
      sector.name <- subsector.name <- technology <- intermittent.technology <- Electric.sector.technology <-
      Electric.sector.intermittent.technology <- logit.exponent <- logit.type <- logit.year.fillout <-
      output.unit <- input.unit <- share.weight <- apply.to <- from.year <- to.year <- to.value <-
      interpolation.function <- price.unit <- electricity.reserve.margin <- average.grid.capacity.factor <-
      primary.renewable <- average.fossil.efficiency <- input.capital <- capital.overnight <- fixed.charge.rate <-
      capacity.factor <- input.OM.fixed <- OM.fixed <- input.OM.var <- OM.var <- minicam.energy.input <-
      efficiency <- type <- lifetime <- steepness <- half.life <- median.shutdown.point <- profit.shutdown.steepness <-
      remove.fraction <- storage.market <- backup.capacity.factor <- backup.capital.cost <- capacity.limit <-
      electric.sector.name <- flag <- minicam.non.energy.input <- trial.market.name <- stub.technology <-
      market.name <-  electric.sector.market <- calOutputValue <- count_tech <- share.weight.year <-
      subs.share.weight <- tech.share.weight <- subscalOutputValue <- fraction <- subsector.cal.value <-
      fixedOutput <- eff_actual <- GCAM_region_ID <- geothermal_resource <- L2234.TechMarket_elecS_grid <-
      tech.share <- supplysector.y <- supplysector.x <- segment <- share.weight.x <- year.x <- year.y <- State <-
      period <- capital.cost <- fcr <- fixed.om <- variable.om <- coefficient <- passthrough.sector <-
      marginal.revenue.sector <- marginal.revenue.market <- Geothermal_Hydrothermal_GWh <- geo_state_noresource <-
      fuel <- scaler <- n <- NULL # silence package check notes

    # Load required inputs
    states_subregions <- get_data(all_data, "gcam-usa/states_subregions")
    A23.elecS_sector <- get_data(all_data, "gcam-usa/A23.elecS_sector")
    A23.elecS_metainfo <- get_data(all_data, "gcam-usa/A23.elecS_metainfo")
    A23.elecS_subsector_logit <- get_data(all_data, "gcam-usa/A23.elecS_subsector_logit")
    A23.elecS_subsector_shrwt <- get_data(all_data, "gcam-usa/A23.elecS_subsector_shrwt")
    A23.elecS_subsector_shrwt_interp <- get_data(all_data, "gcam-usa/A23.elecS_subsector_shrwt_interp")
    A23.elecS_subsector_shrwt_interpto <- get_data(all_data, "gcam-usa/A23.elecS_subsector_shrwt_interpto")
    A23.elecS_globaltech_shrwt <- get_data(all_data, "gcam-usa/A23.elecS_globaltech_shrwt")
    A23.elecS_globalinttech_shrwt <- get_data(all_data, "gcam-usa/A23.elecS_globalinttech_shrwt")
    A23.elecS_tech_mapping <- get_data(all_data, "gcam-usa/A23.elecS_tech_mapping")
    A23.elecS_inttech_mapping <- get_data(all_data, "gcam-usa/A23.elecS_inttech_mapping")
    A23.elecS_tech_availability <- get_data(all_data, "gcam-usa/A23.elecS_tech_availability")
    L113.elecS_globaltech_capital_battery_ATB <- get_data(all_data, "L113.elecS_globaltech_capital_battery_ATB")
    A23.elecS_stubtech_energy_inputs <- get_data(all_data, "gcam-usa/A23.elecS_stubtech_energy_inputs")
    A23.elecS_subsector_shrwt_state_adj <- get_data(all_data, "gcam-usa/A23.elecS_subsector_shrwt_state_adj")
    A23.elecS_subsector_shrwt_interp_state_adj <- get_data(all_data, "gcam-usa/A23.elecS_subsector_shrwt_interp_state_adj")
    A23.elecS_subsector_shrwt_interpto_state_adj <- get_data(all_data, "gcam-usa/A23.elecS_subsector_shrwt_interpto_state_adj")
    NREL_us_re_technical_potential <- get_data(all_data, "gcam-usa/NREL_us_re_technical_potential")
    elecS_time_fraction <- get_data(all_data, "gcam-usa/elecS_time_fraction")
    A10.renewable_resource_delete <- get_data(all_data, "gcam-usa/A10.renewable_resource_delete")
    L119.CapFacScaler_CSP_state <- get_data(all_data, "L119.CapFacScaler_CSP_state")
    L1239.state_elec_supply_USA <- get_data(all_data, "L1239.state_elec_supply_USA")
    L223.StubTechEff_elec_USA <- get_data(all_data, "L223.StubTechEff_elec_USA")
    L223.StubTechMarket_elec_USA <- get_data(all_data, "L223.StubTechMarket_elec_USA")
    L223.StubTechProd_elec_USA <- get_data(all_data, "L223.StubTechProd_elec_USA")
    L223.StubTechFixOut_elec_USA <- get_data(all_data, "L223.StubTechFixOut_elec_USA")
    L223.StubTechFixOut_hydro_USA <- get_data(all_data, "L223.StubTechFixOut_hydro_USA")
    L223.StubTechMarket_backup_USA <- get_data(all_data, "L223.StubTechMarket_backup_USA")
    L223.StubTechCapFactor_elec_wind_USA <- get_data(all_data, "L223.StubTechCapFactor_elec_wind_USA")
    L223.StubTechCapFactor_elec_solar_USA <- get_data(all_data, "L223.StubTechCapFactor_elec_solar_USA")
    L223.GlobalTechCapFac_elec <- get_data(all_data, "L223.GlobalTechCapFac_elec")
    L223.GlobalTechCapital_elec <- get_data(all_data, "L223.GlobalTechCapital_elec")
    L223.GlobalIntTechCapital_elec <- get_data(all_data, "L223.GlobalIntTechCapital_elec")
    L123.eff_R_elec_F_Yh <- get_data(all_data, "L123.eff_R_elec_F_Yh")
    L223.GlobalTechEff_elec <- get_data(all_data, "L223.GlobalTechEff_elec")
    L223.GlobalIntTechEff_elec <- get_data(all_data, "L223.GlobalIntTechEff_elec")
    L223.GlobalTechLifetime_elec <- get_data(all_data, "L223.GlobalTechLifetime_elec")
    L223.GlobalIntTechLifetime_elec <- get_data(all_data, "L223.GlobalIntTechLifetime_elec")
    L223.GlobalTechOMfixed_elec <- get_data(all_data, "L223.GlobalTechOMfixed_elec")
    L223.GlobalIntTechOMfixed_elec <- get_data(all_data, "L223.GlobalIntTechOMfixed_elec")
    L223.GlobalTechOMvar_elec <- get_data(all_data, "L223.GlobalTechOMvar_elec")
    L223.GlobalIntTechOMvar_elec <- get_data(all_data, "L223.GlobalIntTechOMvar_elec")
    L223.GlobalTechSCurve_elec <- get_data(all_data, "L223.GlobalTechSCurve_elec")
    L223.GlobalTechProfitShutdown_elec <- get_data(all_data, "L223.GlobalTechProfitShutdown_elec")
    L223.GlobalTechCapture_elec <- get_data(all_data, "L223.GlobalTechCapture_elec")
    L223.GlobalIntTechBackup_elec <- get_data(all_data, "L223.GlobalIntTechBackup_elec")
    L223.PrimaryRenewKeyword_elec <- get_data(all_data, "L223.PrimaryRenewKeyword_elec")
    L223.PrimaryRenewKeywordInt_elec <- get_data(all_data, "L223.PrimaryRenewKeywordInt_elec")
    L223.AvgFossilEffKeyword_elec <- get_data(all_data, "L223.AvgFossilEffKeyword_elec")
    L223.StubTechCost_offshore_wind_USA <- get_data(all_data, "L223.StubTechCost_offshore_wind_USA")

    # ===================================================
    # Data Processing

    # There are several segment / technology combinations that we think do not make sense.
    # These combinations are outlined in A23.elecS_tech_availability.
    # To avoid creating these technologies and then deleting them (which eats up memory and
    # causes a lot of error messages), we remove them from the relevant association files here.

    L2234.load_segments <- unique(A23.elecS_inttech_mapping$Electric.sector)

    A23.elecS_tech_mapping %>%
      anti_join(A23.elecS_tech_availability,
                by = c("Electric.sector.technology" = "stub.technology")) %>%
      mutate(Electric.sector = factor(Electric.sector, levels = L2234.load_segments)) %>%
      arrange(subsector, Electric.sector) %>%
      mutate(Electric.sector = as.character(Electric.sector)) -> A23.elecS_tech_mapping

    A23.elecS_inttech_mapping %>%
      anti_join(A23.elecS_tech_availability,
                by = c("Electric.sector.intermittent.technology" = "stub.technology")) %>%
      mutate(Electric.sector = factor(Electric.sector, levels = L2234.load_segments)) %>%
      arrange(subsector, Electric.sector) %>%
      mutate(Electric.sector = as.character(Electric.sector)) -> A23.elecS_inttech_mapping

    A23.elecS_globaltech_shrwt %>%
      anti_join(A23.elecS_tech_availability,
                by = c("technology" = "stub.technology")) -> A23.elecS_globaltech_shrwt

    A23.elecS_globalinttech_shrwt %>%
      anti_join(A23.elecS_tech_availability,
                by = c("technology" = "stub.technology")) -> A23.elecS_globalinttech_shrwt

    # Binding tech_shrwt files together to create master list of available technologies, then
    # reducing to sector / subsector combinations to deal with A23.elecS_subsector assumption files

    A23.elecS_globaltech_shrwt %>%
      bind_rows(A23.elecS_globalinttech_shrwt) %>%
      select(supplysector, subsector, technology) -> L2234.avail_techs

    L2234.avail_techs %>%
      distinct(supplysector, subsector) -> L2234.avail_seg_subsector

    A23.elecS_subsector_logit %>%
      semi_join(L2234.avail_seg_subsector,
                by =c("supplysector", "subsector")) -> A23.elecS_subsector_logit

    A23.elecS_subsector_shrwt %>%
      semi_join(L2234.avail_seg_subsector,
                by =c("supplysector", "subsector")) -> A23.elecS_subsector_shrwt

    A23.elecS_subsector_shrwt_interp %>%
      semi_join(L2234.avail_seg_subsector,
                by =c("supplysector", "subsector")) -> A23.elecS_subsector_shrwt_interp

    A23.elecS_subsector_shrwt_interpto %>%
      semi_join(L2234.avail_seg_subsector,
                by =c("supplysector", "subsector")) -> A23.elecS_subsector_shrwt_interpto

    A23.elecS_subsector_shrwt_state_adj %>%
      semi_join(L2234.avail_seg_subsector,
                by =c("supplysector", "subsector")) -> A23.elecS_subsector_shrwt_state_adj

    A23.elecS_subsector_shrwt_interp_state_adj %>%
      semi_join(L2234.avail_seg_subsector,
                by =c("supplysector", "subsector")) -> A23.elecS_subsector_shrwt_interp_state_adj

    A23.elecS_subsector_shrwt_interpto_state_adj  %>%
      semi_join(L2234.avail_seg_subsector,
                by =c("supplysector", "subsector")) -> A23.elecS_subsector_shrwt_interpto_state_adj

    # -----------------------------------------------------------------------------
    # Build state-level tables
    # Supplysector information
    # Create horizontal generation supplysectors
    L2234.Supplysector_elecS_USA <-
      write_to_all_states(A23.elecS_sector, c("region", "supplysector", "output.unit", "input.unit", "price.unit",
                                               "logit.year.fillout", "logit.exponent", "logit.type" ))

    L2234.ElecReserve_elecS_USA <-
      write_to_all_states(A23.elecS_metainfo, c("region", "supplysector","electricity.reserve.margin",
                                                 "average.grid.capacity.factor"))

    # 2b. Subsector information
    L2234.SubsectorLogit_elecS_USA <-
      write_to_all_states(A23.elecS_subsector_logit, c("region", "supplysector", "subsector", "logit.year.fillout",
                                                        "logit.exponent" , "logit.type" ))  %>%
      # Wind & utility-scale (i.e. non-rooftop) solar are assumed to be infeasible in DC.
      # Thus, no wind & solar subsectors should be created in DC's electricity sector.
      # Use anti_join to remove them from the table.
      anti_join(A10.renewable_resource_delete,
                by = c("region", "subsector" = "resource_elec_subsector"))

    # Note that the subsector share-weights are updated after processing calibration year output values.
    L2234.SubsectorShrwt_elecS_USA <-
      write_to_all_states(A23.elecS_subsector_shrwt, c("region", "supplysector","subsector","year", "share.weight"))  %>%
      # Wind & utility-scale (i.e. non-rooftop) solar are assumed to be infeasible in DC.
      # Thus, no wind & solar subsectors should be created in DC's electricity sector.
      # Use anti_join to remove them from the table.
      anti_join(A10.renewable_resource_delete,
                by = c("region", "subsector" = "resource_elec_subsector"))

    L2234.SubsectorShrwtInterp_elecS_USA <-
      write_to_all_states(A23.elecS_subsector_shrwt_interp, c("region", "supplysector","subsector","apply.to",
                                                               "from.year","to.year", "interpolation.function"))  %>%
      # Wind & utility-scale (i.e. non-rooftop) solar are assumed to be infeasible in DC.
      # Thus, no wind & solar subsectors should be created in DC's electricity sector.
      # Use anti_join to remove them from the table.
      anti_join(A10.renewable_resource_delete,
                by = c("region", "subsector" = "resource_elec_subsector"))

    L2234.SubsectorShrwtInterpTo_elecS_USA <-
      write_to_all_states(A23.elecS_subsector_shrwt_interpto, c("region", "supplysector","subsector", "apply.to",
                                                                 "from.year","to.year","to.value", "interpolation.function"))  %>%
      # Wind & utility-scale (i.e. non-rooftop) solar are assumed to be infeasible in DC.
      # Thus, no wind & solar subsectors should be created in DC's electricity sector.
      # Use anti_join to remove them from the table.
      anti_join(A10.renewable_resource_delete,
                by = c("region", "subsector" = "resource_elec_subsector"))

    # Filter out hydro since it is dealt with separately in the fixed output tables
    L2234.SubsectorShrwt_elecS_USA %>%
      filter(subsector != "hydro") -> L2234.SubsectorShrwt_elecS_USA

    L2234.SubsectorShrwtInterp_elecS_USA %>%
      filter(subsector != "hydro") -> L2234.SubsectorShrwtInterp_elecS_USA

    L2234.SubsectorShrwtInterpTo_elecS_USA %>%
      filter(subsector != "hydro") -> L2234.SubsectorShrwtInterpTo_elecS_USA

    # 2c. Technology information
    # Shareweights
    A23.elecS_globaltech_shrwt %>%
      gather_years("share.weight") %>%
      complete(nesting(supplysector, subsector, technology), year = c(year, MODEL_BASE_YEARS,MODEL_FUTURE_YEARS)) %>%
      arrange(supplysector, subsector, technology, year) %>%
      group_by(supplysector, subsector, technology) %>%
      mutate(share.weight = approx_fun(year, share.weight)) %>%
      ungroup() %>%
      filter(year %in% MODEL_YEARS) %>%
      select(sector.name = supplysector, subsector.name = subsector,
             technology, year, share.weight) -> L2234.GlobalTechShrwt_elecS

    A23.elecS_globalinttech_shrwt %>%
      gather_years("share.weight") %>%
      complete(nesting(supplysector, subsector, technology), year = c(year, MODEL_BASE_YEARS, MODEL_FUTURE_YEARS)) %>%
      arrange(supplysector, subsector, technology, year) %>%
      group_by(supplysector, subsector, technology) %>%
      mutate(share.weight = approx_fun(year, share.weight)) %>%
      ungroup() %>%
      filter(year %in% MODEL_YEARS) %>%
      select(sector.name = supplysector, subsector.name = subsector,
             intermittent.technology = technology, year, share.weight) -> L2234.GlobalIntTechShrwt_elecS

    # Primary energy keywords
    L223.PrimaryRenewKeyword_elec %>%
      # join is intended to duplicate rows; left_join_error_no_match throws error, so left_join used
      left_join(A23.elecS_tech_mapping %>%
                  select(-subsector_1),
                by = c("sector.name" = "supplysector", "subsector.name" = "subsector", "technology")) %>%
      select(Electric.sector, subsector.name, Electric.sector.technology, year, primary.renewable) %>%
      rename(sector.name = Electric.sector, technology = Electric.sector.technology) %>%
      arrange(year, subsector.name, sector.name, technology) -> L2234.PrimaryRenewKeyword_elecS

    L223.PrimaryRenewKeywordInt_elec %>%
      # join is intended to duplicate rows; left_join_error_no_match throws error, so left_join used
      left_join(A23.elecS_inttech_mapping %>%
                  select(-subsector_1),
                by = c("sector.name" = "supplysector", "subsector.name" = "subsector",
                       "intermittent.technology" = "intermittent.technology")) %>%
      select(Electric.sector, subsector.name, Electric.sector.intermittent.technology, year, primary.renewable) %>%
      rename(sector.name = Electric.sector, intermittent.technology = Electric.sector.intermittent.technology) %>%
      arrange(year, subsector.name, sector.name, intermittent.technology) -> L2234.PrimaryRenewKeywordInt_elecS

    L223.AvgFossilEffKeyword_elec %>%
      # join is intended to duplicate rows; left_join_error_no_match throws error, so left_join used
      left_join(A23.elecS_tech_mapping %>%
                  select(-subsector_1),
                by = c("sector.name" = "supplysector", "subsector.name" = "subsector", "technology")) %>%
      select(Electric.sector, subsector.name, Electric.sector.technology, year, average.fossil.efficiency) %>%
      rename(sector.name = Electric.sector, technology = Electric.sector.technology) %>%
      filter(!is.na(technology)) %>%
      arrange(year, subsector.name, sector.name, technology) -> L2234.AvgFossilEffKeyword_elecS

    # Capital Costs of detailed electric sector technologies
    A23.elecS_tech_mapping %>%
      # join is intended to duplicate rows; left_join_error_no_match throws error, so left_join used
      left_join(L223.GlobalTechCapital_elec, by = c("subsector" = "subsector.name", "technology")) %>%
      filter(!is.na(capital.overnight)) %>%
      select(-supplysector, -subsector_1, -technology, -sector.name ) %>%
      rename(supplysector = Electric.sector, technology = Electric.sector.technology) -> L2234.GlobalTechCapital_elecS

    # Read in lower capacity factors for non-baseload technologies. The fractions are based on the
    # elecS_time_fraction data on the fraction of demand supplied by vertical segment
    L2234.int_CF_adj <- round(sum(mean(elecS_time_fraction$intermediate.electricity.time) +
                                    mean(elecS_time_fraction$subpeak.electricity.time) +
                                    mean(elecS_time_fraction$peak.electricity.time)), 3)

    L2234.subpeak_CF_adj <- round(sum(mean(elecS_time_fraction$subpeak.electricity.time) +
                                        mean(elecS_time_fraction$peak.electricity.time)), 3)

    L2234.peak_CF_adj <- round(mean(elecS_time_fraction$peak.electricity.time), 3)

    A23.elecS_tech_mapping %>%
      # join is intended to duplicate rows; left_join_error_no_match throws error, so left_join used
      left_join(L223.GlobalTechCapFac_elec , by = c("subsector" = "subsector.name", "technology")) %>%
      filter(technology != "hydro") %>%
      select(-supplysector, -subsector_1, -technology, -sector.name ) %>%
      rename (supplysector = Electric.sector, technology = Electric.sector.technology) %>%
      mutate(capacity.factor = if_else(supplysector == "intermediate generation",
                                       L2234.int_CF_adj * capacity.factor, capacity.factor ),
             capacity.factor = if_else(supplysector == "subpeak generation",
                                       L2234.subpeak_CF_adj * capacity.factor, capacity.factor ),
             capacity.factor = if_else(supplysector == "peak generation",
                                       L2234.peak_CF_adj * capacity.factor, capacity.factor )) ->
      L2234.GlobalTechCapFac_elecS

    A23.elecS_inttech_mapping %>%
      # join is intended to duplicate rows; left_join_error_no_match throws error, so left_join used
      left_join(L223.GlobalIntTechCapital_elec, by= c("subsector"= "subsector.name" , "intermittent.technology")) %>%
      filter(!is.na(capital.overnight)) %>%
      select(-supplysector, -subsector_1, -intermittent.technology, -sector.name) %>%
      rename(supplysector = Electric.sector, intermittent.technology = Electric.sector.intermittent.technology) ->
      L2234.GlobalIntTechCapital_elecS

    # O&M Costs of detailed electric sector technologies
    A23.elecS_tech_mapping %>%
      # join is intended to duplicate rows; left_join_error_no_match throws error, so left_join used
      left_join(L223.GlobalTechOMfixed_elec, by = c("subsector" = "subsector.name", "technology")) %>%
      filter(!is.na(OM.fixed)) %>%
      select(-supplysector, -subsector_1, -technology, -sector.name ) %>%
      rename(supplysector = Electric.sector, technology = Electric.sector.technology) -> L2234.GlobalTechOMfixed_elecS

    A23.elecS_inttech_mapping %>%
      # join is intended to duplicate rows; left_join_error_no_match throws error, so left_join used
      left_join(L223.GlobalIntTechOMfixed_elec, by= c("subsector"= "subsector.name" , "intermittent.technology")) %>%
      filter(!is.na(OM.fixed)) %>%
      select(-supplysector, -subsector_1, -intermittent.technology, -sector.name) %>%
      rename(supplysector = Electric.sector, intermittent.technology = Electric.sector.intermittent.technology) ->
      L2234.GlobalIntTechOMfixed_elecS

    A23.elecS_tech_mapping %>%
      # join is intended to duplicate rows; left_join_error_no_match throws error, so left_join used
      left_join(L223.GlobalTechOMvar_elec, by = c("subsector" = "subsector.name", "technology")) %>%
      filter(!is.na(OM.var)) %>%
      select(-supplysector, -subsector_1, -technology, -sector.name ) %>%
      rename(supplysector = Electric.sector, technology = Electric.sector.technology) -> L2234.GlobalTechOMvar_elecS

    A23.elecS_inttech_mapping %>%
      # join is intended to duplicate rows; left_join_error_no_match throws error, so left_join used
      left_join(L223.GlobalIntTechOMvar_elec, by= c("subsector"= "subsector.name" , "intermittent.technology")) %>%
      filter(!is.na(OM.var)) %>%
      select(-supplysector, -subsector_1, -intermittent.technology, -sector.name) %>%
      rename(supplysector = Electric.sector, intermittent.technology = Electric.sector.intermittent.technology) ->
      L2234.GlobalIntTechOMvar_elecS

    # Efficiencies
    A23.elecS_tech_mapping %>%
      # join is intended to duplicate rows; left_join_error_no_match throws error, so left_join used
      left_join(L223.GlobalTechEff_elec, by = c("subsector" = "subsector.name", "technology")) %>%
      filter(!is.na(efficiency)) %>%
      select(-supplysector, -subsector_1, -technology, -sector.name ) %>%
      rename(supplysector = Electric.sector, technology = Electric.sector.technology) -> L2234.GlobalTechEff_elecS

    A23.elecS_inttech_mapping %>%
      # join is intended to duplicate rows; left_join_error_no_match throws error, so left_join used
      left_join(L223.GlobalIntTechEff_elec, by= c("subsector"= "subsector.name" , "intermittent.technology")) %>%
      filter(!is.na(efficiency)) %>%
      select(-supplysector, -subsector_1, -intermittent.technology, -sector.name) %>%
      rename(supplysector = Electric.sector, intermittent.technology = Electric.sector.intermittent.technology) ->
      L2234.GlobalIntTechEff_elecS

    # Technology Lifetimes
    A23.elecS_tech_mapping %>%
      # join is intended to duplicate rows; left_join_error_no_match throws error, so left_join used
      left_join(L223.GlobalTechLifetime_elec, by = c("subsector" = "subsector.name", "technology")) %>%
      filter(!is.na(lifetime)) %>%
      select(-supplysector, -subsector_1, -technology, -sector.name ) %>%
      rename(supplysector = Electric.sector, technology = Electric.sector.technology) -> L2234.GlobalTechLifetime_elecS

    A23.elecS_inttech_mapping %>%
      # join is intended to duplicate rows; left_join_error_no_match throws error, so left_join used
      left_join(L223.GlobalIntTechLifetime_elec, by= c("subsector"= "subsector.name" , "intermittent.technology")) %>%
      filter(!is.na(lifetime)) %>%
      select(-supplysector, -subsector_1, -intermittent.technology, -sector.name) %>%
      rename(supplysector = Electric.sector, intermittent.technology = Electric.sector.intermittent.technology) ->
      L2234.GlobalIntTechLifetime_elecS

    # S-curve shut-down decider
    A23.elecS_tech_mapping %>%
      # join is intended to duplicate rows; left_join_error_no_match throws error, so left_join used
      left_join(L223.GlobalTechSCurve_elec, by = c("subsector" = "subsector.name", "technology")) %>%
      filter(!is.na(lifetime)) %>%
      select(-supplysector, -subsector_1, -technology, -sector.name ) %>%
      rename(supplysector = Electric.sector, technology = Electric.sector.technology) -> L2234.GlobalTechSCurve_elecS

    # Profit shut-down decider
    A23.elecS_tech_mapping %>%
      # join is intended to duplicate rows; left_join_error_no_match throws error, so left_join used
      left_join(L223.GlobalTechProfitShutdown_elec, by = c("subsector" = "subsector.name", "technology")) %>%
      filter(!is.na(median.shutdown.point)) %>%
      select(-supplysector, -subsector_1, -technology, -sector.name ) %>%
      rename(supplysector = Electric.sector, technology = Electric.sector.technology) ->
      L2234.GlobalTechProfitShutdown_elecS

    # Additional characteristics for CCS technologies
    A23.elecS_tech_mapping %>%
      # join is intended to duplicate rows; left_join_error_no_match throws error, so left_join used
      left_join(L223.GlobalTechCapture_elec, by = c("subsector" = "subsector.name", "technology")) %>%
      filter(!is.na(remove.fraction)) %>%
      select(-supplysector, -subsector_1, -technology, -sector.name ) %>%
      rename(supplysector = Electric.sector, technology = Electric.sector.technology) -> L2234.GlobalTechCapture_elecS

    # Additional characteristics for intermittent technologies
    A23.elecS_inttech_mapping %>%
      # join is intended to duplicate rows; left_join_error_no_match throws error, so left_join used
      left_join(L223.GlobalIntTechBackup_elec, by= c("subsector"= "subsector.name", "intermittent.technology" = "technology")) %>%
      filter(!is.na(capacity.limit)) %>%
      select(-supplysector, -subsector_1, -intermittent.technology, -sector.name) %>%
      rename(supplysector = Electric.sector, intermittent.technology = Electric.sector.intermittent.technology) ->
      L2234.GlobalIntTechBackup_elecS

    # Energy inputs
    A23.elecS_inttech_mapping %>%
      rename(Electric.sector.technology = Electric.sector.intermittent.technology, technology = intermittent.technology) %>%
      bind_rows(A23.elecS_tech_mapping) -> L2234.StubTechMarket_elecS_USA_temp

    L223.StubTechMarket_elec_USA %>%
      # join is intended to duplicate rows; left_join_error_no_match throws error, so left_join used
      left_join(L2234.StubTechMarket_elecS_USA_temp,
                by= c("supplysector","subsector", "stub.technology" = "technology")) %>%
      filter(!is.na(minicam.energy.input), !is.na(Electric.sector.technology)) %>%
      select(region, supplysector = Electric.sector, subsector, stub.technology = Electric.sector.technology,
             year, minicam.energy.input, market.name) -> L2234.StubTechMarket_elecS_USA

    # Backup markets
    L223.StubTechMarket_backup_USA %>%
      # join is intended to duplicate rows; left_join_error_no_match throws error, so left_join used
      left_join(A23.elecS_inttech_mapping,
                by = c("supplysector", "subsector", "stub.technology" = "intermittent.technology")) %>%
      filter(!is.na(minicam.energy.input)) %>%
      select(region, supplysector = Electric.sector, subsector, stub.technology = Electric.sector.intermittent.technology,
             year, minicam.energy.input, market.name) -> L2234.StubTechMarket_backup_elecS_USA

    L2234.StubTechMarket_backup_elecS_USA %>%
      select(-minicam.energy.input, -market.name) %>%
      left_join_error_no_match(states_subregions, by = c("region" = "state")) %>%
      select(region, supplysector, subsector, stub.technology, year, electric.sector.market = grid_region) ->
      L2234.StubTechElecMarket_backup_elecS_USA

    # Calibration Year Outputs. Note that all technologies in GCAM-USA are calibrated on the output.
    A23.elecS_inttech_mapping %>%
      rename(Electric.sector.technology = Electric.sector.intermittent.technology, technology = intermittent.technology) %>%
      bind_rows(A23.elecS_tech_mapping) -> L2234.StubTechProd_elecS_USA_temp

    L2234.StubTechProd_elecS_USA_temp %>%
      repeat_add_columns(tibble::tibble(year = MODEL_BASE_YEARS)) %>%
      write_to_all_states(c("region","Electric.sector", "supplysector", "subsector",
                            "Electric.sector.technology", "technology","year")) -> L2234.StubTechProd_elecS_USA_temp

    L2234.StubTechProd_elecS_USA_temp %>%
      # L223.StubTechProd_elec_USA does not contain technologies which do not exist historically, such as IGCC or CCS
      # because of this, the join produces NAs; left_join_error_no_match throws an error, so left_join is used
      left_join(L223.StubTechProd_elec_USA,
                by = c("region","supplysector", "subsector", "technology" = "stub.technology", "year")) %>%
      filter(subsector != "hydro") %>%
      select(-supplysector, -technology) %>%
      rename(supplysector = Electric.sector, stub.technology = Electric.sector.technology) %>%
      mutate(share.weight.year = year) %>%
      replace_na(list(calOutputValue = 0,
                      # Note that these subsector share weights are later over-written to read in zero share-weights for subsectors
                      # in base-years with zero base-year calibration values and 1 for subsectors with non-zero calibration values.
                      subs.share.weight = 0,
                      share.weight = 0)) %>%
      group_by(region, supplysector, subsector, year) %>%
      mutate(count_tech = n()) %>%
      ungroup() %>%
      group_by(region, supplysector, subsector, year) %>%
      mutate(tech.share = if_else(count_tech == 1, 1, calOutputValue / sum(calOutputValue)),
             tech.share = if_else(tech.share == "NaN", 0, tech.share)) %>%
      ungroup() -> L2234.StubTechProd_elecS_USA

    L223.StubTechProd_elec_USA %>%
      group_by(region,supplysector,subsector, year ) %>%
      summarise(subscalOutputValue = sum(calOutputValue)) %>%
      ungroup() -> L2234.SubsCalOutputVal_elecS_USA

    L2234.StubTechProd_elecS_USA %>%
      # join will produce NAs; left_join_error_no_match throws error, so left_join used
      left_join(L2234.SubsCalOutputVal_elecS_USA, by = c("region", "year", "subsector")) %>%
      mutate(subscalOutputValue = if_else(is.na(subscalOutputValue), 0, subscalOutputValue)) %>%
      select(-supplysector.y) %>%
      rename(supplysector = supplysector.x) -> L2234.StubTechProd_elecS_USA

    L1239.state_elec_supply_USA %>%
      select(state, fuel, segment, year, fraction)%>%
      rename(region = state, supplysector = segment, subsector = fuel) %>%
      mutate(year = as.numeric(year)) -> L2234.fuelfractions_segment_USA

    L2234.StubTechProd_elecS_USA %>%
      # join will produce NAs; left_join_error_no_match throws error, so left_join used
      left_join(L2234.fuelfractions_segment_USA, by = c("region", "supplysector", "subsector", "year")) %>%
      mutate(calOutputValue = subscalOutputValue * fraction * tech.share) %>%
      select(-fraction, -tech.share, -subscalOutputValue) %>%
      replace_na(list(calOutputValue = 0)) %>%
      # load segment solver returns a negative fuel share for one grid / segment / fuel combination
      # (Central East grid / peak generation / gas in 2015)
      # reset these calibrated values to zero
      mutate(calOutputValue = if_else(calOutputValue < 0, 0, calOutputValue),
             # round calibrated output values to appropriate digits
             calOutputValue = round(calOutputValue, energy.DIGITS_CALOUTPUT)) -> L2234.StubTechProd_elecS_USA

    # Adjust subsector share-weights to read in zero share-weights for subsectors and technologies
    # in base-years with zero base-year calibration values
    L2234.StubTechProd_elecS_USA %>%
      group_by(region, supplysector, subsector, year) %>%
      summarise_if(is.numeric, sum) %>%
      ungroup() %>%
      select(region, supplysector, subsector, year, subsector.cal.value = calOutputValue) %>%
      # join is intended to duplicate rows; left_join_error_no_match throws error, so left_join used
      left_join(L2234.StubTechProd_elecS_USA, by = c("region", "supplysector", "subsector", "year")) %>%
      mutate(subs.share.weight = if_else(subsector.cal.value == 0, 0, 1),
             share.weight = if_else(calOutputValue == 0, 0, 1 )) -> L2234.StubTechProd_elecS_USA

    # Removing offshore wind technologies for states that don't have any resource
    offshore_wind_states <- L223.StubTechMarket_elec_USA %>%
      filter(stub.technology == "wind_offshore") %>%
      distinct(region)

    L2234.StubTechProd_elecS_USA %>%
      filter(!grepl("_offshore", stub.technology)) %>%
      bind_rows(L2234.StubTechProd_elecS_USA %>%
                  filter(grepl("_offshore", stub.technology)) %>%
                  semi_join(offshore_wind_states, by = c("region"))) -> L2234.StubTechProd_elecS_USA


    # Update future subsector share-weights as follows:
    # 1. For coal, gas and oil - fix share-weights to calibration values. This does not require any update
    # to the L2234.SubsectorShrwtInterp_elecS_USA table.
    # 2. For nuclear - use zero  shareweights if there is no calibration year value.
    # Interpolate to a fixed value for states that have nuclear.
    # 3. For biomass, solar, wind, geothermal, rooftop_PV and storage - interpolate to a fixed value in a future year.
    # The fixed value in the above formulations are read in separately in L2234.SubsectorShrwt_elecS_USA
    # Note that we avoid particular segment / technology combinations that we think do not make sense by either
    # (1) removing them from association files so they are never created (using A23.elecS_tech_availability,
    # near top of script) or (2) zeroing out their shareweights in future model periods.

    L2234.StubTechProd_elecS_USA %>%
      filter(year == max(MODEL_BASE_YEARS)) -> L2234.StubTechProd_elecS_USA_final_cal_year

    # Adjusting nuclear subsector shareweights - states with no historical nuclear power generation
    # receive zero  shareweights.
    L2234.SubsectorShrwt_elecS_USA %>%
      # left_join_error_no_match throws an error because the grid_storage subsector does not exist historically
      # and is missing from L2234.StubTechProd_elecS_USA_final_cal_year, generating NAs for grid_storage subsector.cal.value
      # subsector.cal.value is only used to adjust nuclear shareweights, so NAs for grid_storage don't matter; left_join is used
      left_join(L2234.StubTechProd_elecS_USA_final_cal_year %>%
                  # summarize calibrated production by subsector
                  group_by(region, supplysector, subsector) %>%
                  summarize(subsector.cal.value = sum(subsector.cal.value)) %>%
                  ungroup(),
                by = c("region", "supplysector", "subsector")) %>%
      mutate(share.weight = as.double(share.weight),
             share.weight = if_else(subsector == "nuclear" & subsector.cal.value == 0, 0, share.weight)) %>%
      select(region, supplysector, subsector, year, share.weight) ->  L2234.SubsectorShrwt_elecS_USA

    L2234.SubsectorShrwtInterpTo_elecS_USA %>%
      # left_join_error_no_match throws an error because the grid_storage subsector does not exist historically
      # and is missing from L2234.StubTechProd_elecS_USA_final_cal_year, generating NAs for grid_storage subsector.cal.value
      # subsector.cal.value is only used to adjust nuclear shareweights, so NAs for grid_storage don't matter; left_join is used
      left_join(L2234.StubTechProd_elecS_USA_final_cal_year %>%
                  # summarize calibrated production by subsector
                  group_by(region, supplysector, subsector) %>%
                  summarize(subsector.cal.value = sum(subsector.cal.value)) %>%
                  ungroup(),
                by = c("region", "supplysector", "subsector")) %>%
      mutate(to.value = as.double(to.value),
             to.value = if_else(subsector == "nuclear" & subsector.cal.value == 0, 0, to.value)) %>%
      select(region, supplysector, subsector, apply.to, from.year, to.year, to.value, interpolation.function) ->
      L2234.SubsectorShrwtInterpTo_elecS_USA

    # State-specific adjustments to electricity generation subsector shareweights
    A23.elecS_subsector_shrwt_state_adj %>%
      set_years() %>%
      mutate(year = as.integer(year)) -> A23.elecS_subsector_shrwt_state_adj

    L2234.SubsectorShrwt_elecS_USA %>%
      mutate(year = as.integer(year)) %>%
      anti_join(A23.elecS_subsector_shrwt_state_adj,
                by = c("region", "supplysector", "subsector")) %>%
      bind_rows(A23.elecS_subsector_shrwt_state_adj) %>%
      arrange(region, subsector, year, supplysector) -> L2234.SubsectorShrwt_elecS_USA

    A23.elecS_subsector_shrwt_interp_state_adj %>%
      set_years() %>%
      mutate(from.year = as.integer(from.year),
             to.year = as.integer(to.year)) -> A23.elecS_subsector_shrwt_interp_state_adj

    L2234.SubsectorShrwtInterp_elecS_USA %>%
      mutate(from.year = as.integer(from.year),
             to.year = as.integer(to.year)) %>%
      anti_join(A23.elecS_subsector_shrwt_interp_state_adj,
                by = c("region", "supplysector", "subsector")) %>%
      bind_rows(A23.elecS_subsector_shrwt_interp_state_adj) %>%
      arrange(region, subsector, from.year, supplysector) -> L2234.SubsectorShrwtInterp_elecS_USA

    A23.elecS_subsector_shrwt_interpto_state_adj %>%
      set_years() %>%
      mutate(from.year = as.integer(from.year),
             to.year = as.integer(to.year)) -> A23.elecS_subsector_shrwt_interpto_state_adj

    L2234.SubsectorShrwtInterpTo_elecS_USA %>%
      mutate(from.year = as.integer(from.year),
             to.year = as.integer(to.year)) %>%
      anti_join(A23.elecS_subsector_shrwt_interpto_state_adj, by = c("region", "supplysector", "subsector")) %>%
      bind_rows(A23.elecS_subsector_shrwt_interpto_state_adj) %>%
      arrange(region, subsector, from.year, supplysector) -> L2234.SubsectorShrwtInterpTo_elecS_USA

    # Get the L2234.StubTechProd_elecS_USA in the right form without subsector.cal.value
    L2234.StubTechProd_elecS_USA %>%
      select(region, supplysector, subsector, stub.technology, year, calOutputValue,
             share.weight.year, subs.share.weight, share.weight) -> L2234.StubTechProd_elecS_USA

    # Fixed Output calibration for hydro
    A23.elecS_tech_mapping %>%
      filter(subsector == "hydro")  -> L2234.StubTechFixOut_elecS_USA_temp

    L223.StubTechFixOut_elec_USA %>%
      # join is intended to duplicate rows; left_join_error_no_match throws error, so left_join used
      left_join(L2234.StubTechFixOut_elecS_USA_temp,
                by = c("supplysector", "subsector","stub.technology" = "technology")) %>%
      select(-supplysector, -subsector_1, -stub.technology) %>%
      rename(supplysector = Electric.sector, stub.technology = Electric.sector.technology) %>%
      left_join_error_no_match(L2234.fuelfractions_segment_USA, by = c("region", "supplysector", "subsector", "year")) %>%
      mutate(fixedOutput = fixedOutput*fraction) %>%
      select(region, supplysector, subsector, stub.technology, year, fixedOutput,
             share.weight.year, subs.share.weight, tech.share.weight) -> L2234.StubTechFixOut_elecS_USA

    # Fixed Output for hydro in future years.
    # We apply the same fule fractions in future years as in the final calibration year
    L2234.fuelfractions_segment_USA %>%
      filter(year == max(MODEL_BASE_YEARS),
             subsector == "hydro") -> L2234.fuelfractions_segment_USA_hydro_final_calibration_year

    L223.StubTechFixOut_hydro_USA %>%
      # join is intended to duplicate rows; left_join_error_no_match throws error, so left_join used
      left_join(A23.elecS_tech_mapping, by = c("supplysector","subsector","stub.technology" = "technology")) %>%
      select(-supplysector, -subsector_1, -stub.technology) %>%
      rename(supplysector = Electric.sector, stub.technology = Electric.sector.technology) %>%
      left_join_error_no_match(L2234.fuelfractions_segment_USA_hydro_final_calibration_year,
                               by = c("region", "supplysector", "subsector")) %>%
      mutate(fixedOutput = fixedOutput * fraction) %>%
      select(region, supplysector, subsector, stub.technology, year = year.x, fixedOutput,
             share.weight.year, subs.share.weight, tech.share.weight) -> L2234.StubTechFixOut_hydro_elecS_USA

    # Efficiencies for biomass, coal, oil, and gas technologies in calibration years
    L2234.StubTechMarket_elecS_USA %>%
      filter(subsector %in% c("coal", "gas", "refined liquids", "biomass"),
             year %in% MODEL_BASE_YEARS) %>%
      left_join_error_no_match(A23.elecS_tech_mapping,
                               by = c("supplysector" = "Electric.sector", "subsector",
                                      "stub.technology" = "Electric.sector.technology")) %>%
      # join will produce NAs (filtered out later); left_join_error_no_match throws error, so left_join used
      left_join(L223.StubTechEff_elec_USA %>%
                  select(-supplysector),
                by = c("region", "subsector", "technology" = "stub.technology",
                       "year", "minicam.energy.input", "market.name")) %>%
      select(region, supplysector, subsector, stub.technology, year, minicam.energy.input, efficiency, market.name) %>%
      filter(!is.na(efficiency)) -> L2234.StubTechEff_elecS_USA

    # Re-writing efficiencies for gas technologies since efficiencies in L223.StubTechEff_elec_USA are based on
    # those calculated in LA1231.elech_tec.R in the energy data-system. That calculation was pretty complicated involving
    # sharing out of generation and efficiency between CT and CC. In the multiple load segments version, we assume that CT
    # is generated only in the peak whereas CC is dispatched in all segments. The following code overwrites efficiencies
    # for gas technologies such that if there is only one gas technology in the calibration period, we give it the
    # efficiency based on actual historical efficiency calculated in L123.eff_R_elec_F_Yh.csv. All other fuels are OK since
    # there has always been only one technology in the calibration period per fuel so their efficiencies
    # (in L223.StubTechEff_elec_USA) are based on the actual historical efficiency in the L123.eff_R_elec_F_Yh.csv file.
    L123.eff_R_elec_F_Yh %>%
      gather_years("eff_actual") %>%
      filter(GCAM_region_ID == gcam.USA_CODE,
             year %in% MODEL_BASE_YEARS) -> L2234.fuel_eff_actual

    L2234.StubTechEff_elecS_USA %>%
      group_by (region, supplysector, subsector, year) %>%
      mutate(count_tech = n()) %>%
      ungroup() %>%
      left_join_error_no_match(L2234.fuel_eff_actual %>%
                                 select(-GCAM_region_ID, -sector), by = c("subsector" = "fuel", "year" )) %>%
      mutate(efficiency = if_else(count_tech == 1 , eff_actual, efficiency)) %>%
      select(-count_tech, -eff_actual) -> L2234.StubTechEff_elecS_USA

    # Capacity factors by state for wind and solar
    A23.elecS_inttech_mapping %>%
      rename(stub.technology = intermittent.technology) %>%
      # join is intended to duplicate rows; left_join_error_no_match throws error, so left_join used
      left_join(L223.StubTechCapFactor_elec_wind_USA, by = c("subsector", "stub.technology")) %>%
      select(region, supplysector = Electric.sector, subsector, stub.technology = Electric.sector.intermittent.technology,
             year, capacity.factor) %>%
      filter(subsector != "solar",
             !is.na(capacity.factor)) -> L2234.StubTechCapFactor_elecS_wind_USA

    A23.elecS_tech_mapping %>%
      rename(stub.technology = technology) %>%
      # join is intended to duplicate rows; left_join_error_no_match throws error, so left_join used
      left_join(L223.StubTechCapFactor_elec_wind_USA, by = c("subsector", "stub.technology")) %>%
      select(region, supplysector = Electric.sector, subsector, stub.technology = Electric.sector.technology,
             year, capacity.factor) %>%
      filter(subsector != "solar",
             !is.na(capacity.factor)) -> L2234.StubTechCapFactor_elecS_wind_storage_USA

    L2234.StubTechCapFactor_elecS_wind_USA %>%
      bind_rows(L2234.StubTechCapFactor_elecS_wind_storage_USA) -> L2234.StubTechCapFactor_elecS_wind_USA

    A23.elecS_inttech_mapping %>%
      rename(stub.technology = intermittent.technology) %>%
      # join is intended to duplicate rows; left_join_error_no_match throws error, so left_join used
      left_join(L223.StubTechCapFactor_elec_solar_USA, by = c("subsector", "stub.technology")) %>%
      select(region, supplysector = Electric.sector, subsector, stub.technology = Electric.sector.intermittent.technology,
             year, capacity.factor) %>%
      filter(subsector != "wind",
             !is.na(capacity.factor)) -> L2234.StubTechCapFactor_elecS_solar_USA

    A23.elecS_tech_mapping %>%
      rename(stub.technology = technology) %>%
      # join is intended to duplicate rows; left_join_error_no_match throws error, so left_join used
      left_join(L223.StubTechCapFactor_elec_solar_USA, by = c("subsector", "stub.technology")) %>%
      select(region, supplysector = Electric.sector, subsector, stub.technology = Electric.sector.technology,
             year, capacity.factor) %>%
      filter(subsector != "wind",
             !is.na(capacity.factor)) -> L2234.StubTechCapFactor_elecS_solar_storage_USA

    L2234.StubTechCapFactor_elecS_solar_USA %>%
      bind_rows(L2234.StubTechCapFactor_elecS_solar_storage_USA) -> L2234.StubTechCapFactor_elecS_solar_USA

    # Remove geothermal in states with no geothermal resource
    # Indicate states where geothermal subsector and technologies will not be created
    NREL_us_re_technical_potential %>%
      filter(Geothermal_Hydrothermal_GWh == 0) %>%
      select(state_name = State) %>%
      left_join_error_no_match(states_subregions, by = "state_name") %>%
      mutate(geothermal_resource = "none") %>%
      select(region = state, geothermal_resource) -> geo_states_noresource

    # Remove geothermal subsector from tables
    L2234.geo.tables <- list(L2234.SubsectorLogit_elecS_USA = L2234.SubsectorLogit_elecS_USA,
                             L2234.SubsectorShrwt_elecS_USA = L2234.SubsectorShrwt_elecS_USA,
                             L2234.SubsectorShrwtInterp_elecS_USA = L2234.SubsectorShrwtInterp_elecS_USA,
                             L2234.SubsectorShrwtInterpTo_elecS_USA = L2234.SubsectorShrwtInterpTo_elecS_USA,
                             L2234.StubTechEff_elecS_USA = L2234.StubTechEff_elecS_USA,
                             L2234.StubTechProd_elecS_USA = L2234.StubTechProd_elecS_USA)

    process_geo_tables <- function(data){
      data %>%
        # join will produce NAs because only states with no geothermal resource are present in geo_states_noresource
        # left_join_error_no_match throws error, so left_join used
        left_join(geo_states_noresource, by = "region") %>%
        mutate(geothermal_resource = paste(geothermal_resource, subsector, sep = "-")) %>%
        filter(geothermal_resource != "none-geothermal") %>%
        select(-geothermal_resource)
    }

    L2234.geo.tables_rev <- lapply(L2234.geo.tables, process_geo_tables)

    # Assign the tables back to the original dataframes
    L2234.SubsectorLogit_elecS_USA <- L2234.geo.tables_rev[["L2234.SubsectorLogit_elecS_USA"]]
    L2234.SubsectorShrwt_elecS_USA <- L2234.geo.tables_rev[["L2234.SubsectorShrwt_elecS_USA"]]
    L2234.SubsectorShrwtInterp_elecS_USA <- L2234.geo.tables_rev[["L2234.SubsectorShrwtInterp_elecS_USA"]]
    L2234.SubsectorShrwtInterpTo_elecS_USA <- L2234.geo.tables_rev[["L2234.SubsectorShrwtInterpTo_elecS_USA"]]
    L2234.StubTechEff_elecS_USA <- L2234.geo.tables_rev[["L2234.StubTechEff_elecS_USA"]]
    L2234.StubTechProd_elecS_USA <- L2234.geo.tables_rev[["L2234.StubTechProd_elecS_USA"]]

    # Remove CSP technologies from regions with no CSP resource
    # This is only a problem in L2234.StubTechProd_elecS_USA
    # A vector indicating states where CSP electric technologies will not be created
    L119.CapFacScaler_CSP_state %>%
      # states with effectively no resource are assigned a capacity factor scalar of 0.01
      # remove these states to avoid creating CSP technologies there
      filter(scaler <= 0.01) %>%
      pull(state) -> CSP_states_noresource

    L2234.StubTechProd_elecS_USA %>%
      filter(!(region %in% CSP_states_noresource) | !grepl("CSP", stub.technology)) %>%
      # Wind & utility-scale (i.e. non-rooftop) solar are assumed to be infeasible in DC.
      # Thus, no wind & solar subsectors should be created in DC's electricity sector.
      # Use anti_join to remove them from the table.
      anti_join(A10.renewable_resource_delete,
                by = c("region", "subsector" = "resource_elec_subsector")) -> L2234.StubTechProd_elecS_USA

    # Create tables for non-energy and energy inputs for any new technologies such as battery
    # and append them with corresponding tables
    L113.elecS_globaltech_capital_battery_ATB %>%
      select(supplysector, subsector, technology, year = period, capacity.factor) -> L2234.GlobalTechCapFac_elecS_additonal

    L2234.GlobalTechCapFac_elecS %>%
      bind_rows(L2234.GlobalTechCapFac_elecS_additonal) -> L2234.GlobalTechCapFac_elecS

    L113.elecS_globaltech_capital_battery_ATB %>%
      mutate(input.capital = "capital") %>%
      select(supplysector, subsector, technology, year = period, input.capital,
             capital.overnight = capital.cost, fixed.charge.rate = fcr) ->  L2234.GlobalTechCapital_elecS_additonal

    L2234.GlobalTechCapital_elecS %>%
      bind_rows(L2234.GlobalTechCapital_elecS_additonal) -> L2234.GlobalTechCapital_elecS

    L113.elecS_globaltech_capital_battery_ATB %>%
      mutate(input.OM.fixed = "OM-fixed") %>%
      select(supplysector, subsector, technology, year = period,
             input.OM.fixed, OM.fixed = fixed.om) -> L2234.GlobalTechOMfixed_elecS_additonal

    L2234.GlobalTechOMfixed_elecS %>%
      bind_rows(L2234.GlobalTechOMfixed_elecS_additonal) -> L2234.GlobalTechOMfixed_elecS

    L113.elecS_globaltech_capital_battery_ATB %>%
      mutate(input.OM.var = "OM-var") %>%
      select(supplysector, subsector, technology, year = period,
             input.OM.var, OM.var = variable.om) -> L2234.GlobalTechOMvar_elecS_additonal

    L2234.GlobalTechOMvar_elecS %>%
      bind_rows(L2234.GlobalTechOMvar_elecS_additonal) -> L2234.GlobalTechOMvar_elecS

    L113.elecS_globaltech_capital_battery_ATB %>%
      select(supplysector, subsector, technology, year = period, lifetime) -> L2234.GlobalTechLifetime_elecS_additonal

    L2234.GlobalTechLifetime_elecS %>%
      bind_rows(L2234.GlobalTechLifetime_elecS_additonal) -> L2234.GlobalTechLifetime_elecS

    L113.elecS_globaltech_capital_battery_ATB %>%
      select(supplysector, subsector, technology, year = period,
             lifetime, steepness, half.life) -> L2234.GlobalTechSCurve_elecS_additonal

    L2234.GlobalTechSCurve_elecS %>%
      bind_rows(L2234.GlobalTechSCurve_elecS_additonal) -> L2234.GlobalTechSCurve_elecS

    # Energy Inputs for additional technologies such as battery
    L2234.StubTech_energy_elecS_USA <- write_to_all_states(A23.elecS_stubtech_energy_inputs,
                                                           c("region", "supplysector","subsector","stub.technology",
                                                             "period", "minicam.energy.input", "market.name", "efficiency") )

    L2234.StubTech_energy_elecS_USA %>%
      left_join_error_no_match(states_subregions, by = c("region" = "state")) %>%
      mutate(market.name = if_else(market.name == "grid_region", grid_region, region)) %>%
      select(region, supplysector, subsector, stub.technology, year = period,
             minicam.energy.input, efficiency, market.name) -> L2234.StubTechEff_elecS_USA_additional

    L2234.StubTechEff_elecS_USA %>%
      bind_rows(L2234.StubTechEff_elecS_USA_additional) -> L2234.StubTechEff_elecS_USA


    # 3. Build csvs for grid region sectors and append them to state-level tables where possible.
    # Create horizontal and vertical supplysectors in grid regions
    L2234.Supplysector_elecS_grid <- write_to_all_states(A23.elecS_sector,
                                                         c( "region", "supplysector", "output.unit", "input.unit", "price.unit",
                                                            "logit.year.fillout", "logit.exponent", "logit.type" ),
                                                         # NOTE: writing to all grid regions, rather than states
                                                         region_list = gcamusa.GRID_REGIONS)

    L2234.Supplysector_elecS_USA %>%
      bind_rows(L2234.Supplysector_elecS_grid) -> L2234.Supplysector_elecS_USA

    L2234.ElecReserve_elecS_grid <- write_to_all_states(A23.elecS_metainfo %>% select(-region),
                                                        c("region", "supplysector","electricity.reserve.margin",
                                                          "average.grid.capacity.factor"),
                                                        # NOTE: writing to all grid regions, rather than states
                                                        region_list = gcamusa.GRID_REGIONS)

    L2234.ElecReserve_elecS_USA %>%
      bind_rows(L2234.ElecReserve_elecS_grid) -> L2234.ElecReserve_elecS_USA

    # Logits for subsectors in grid regions
    L2234.Supplysector_elecS_USA %>%
      filter(!grepl("grid", region)) %>%
      left_join_error_no_match(states_subregions, by = c("region" = "state")) %>%
      select(region, supplysector, grid_region) %>%
      mutate(subsector = paste(region,supplysector, sep = " ")) %>%
      select(grid_region, supplysector, subsector) %>%
      rename(region = grid_region) %>%
      mutate(logit.year.fillout = min(MODEL_BASE_YEARS),
             logit.exponent = gcamusa.GRID_REGION_LOGIT,
             logit.type = gcamusa.GRID_REGION_LOGIT_TYPE) -> L2234.SubsectorLogit_elecS_grid

    L2234.SubsectorLogit_elecS_grid <- L2234.SubsectorLogit_elecS_grid[order(L2234.SubsectorLogit_elecS_grid$region),]

    L2234.SubsectorLogit_elecS_USA %>%
      mutate(logit.year.fillout = as.integer(logit.year.fillout)) %>%
      bind_rows(L2234.SubsectorLogit_elecS_grid) -> L2234.SubsectorLogit_elecS_USA

    # Shareweights for subsectors in grid regions
    L2234.SubsectorLogit_elecS_grid %>%
      select(region, supplysector, subsector) %>%
      mutate(year.fillout = min(MODEL_FUTURE_YEARS),
             share.weight = gcamusa.DEFAULT_SHAREWEIGHT) -> L2234.SubsectorShrwtFllt_elecS_grid

    L2234.SubsectorLogit_elecS_grid %>%
      select(region, supplysector, subsector) %>%
      mutate(apply.to = "share-weight",
             from.year = max(MODEL_BASE_YEARS),
             to.year = max(MODEL_FUTURE_YEARS),
             interpolation.function = "fixed" ) -> L2234.SubsectorShrwtInterp_elecS_grid

    # Shareweights for technologies in grid region sectors. This is a new table that needs to created.
    # Shareweights for state-level technologies are read in the global-technology-database.
    L2234.SubsectorLogit_elecS_grid %>%
      select(region, supplysector, subsector) %>%
      mutate(technology = subsector,
             share.weight = gcamusa.DEFAULT_SHAREWEIGHT) %>%
      repeat_add_columns((tibble::tibble(year = MODEL_YEARS))) -> L2234.TechShrwt_elecS_grid

    # Specify inputs for technologies in grid regions
    L2234.TechShrwt_elecS_grid %>%
      select(-share.weight) %>%
      mutate(minicam.energy.input = supplysector,
             market.name = substr(subsector, 1, 2)) %>%
      filter(market.name %in% states_subregions$state) -> L2234.TechMarket_elecS_grid

    # Coefficients for technologies in grid region sectors.
    # Coefficients for generation sectors are 1.
    L2234.TechMarket_elecS_grid %>%
      mutate(coefficient = gcamusa.DEFAULT_COEFFICIENT) %>%
      select(region, supplysector, subsector, technology, year,
             minicam.energy.input, coefficient, market.name) -> L2234.TechCoef_elecS_grid

    # Calibration years outputs for technologies in grid regions
    L2234.StubTechFixOut_elecS_USA %>%
      left_join_error_no_match(states_subregions, by = c("region" = "state")) %>%
      select(region, grid_region, supplysector, subsector, stub.technology, year, fixedOutput) %>%
      group_by (region, grid_region, supplysector, year) %>%
      summarise_if(is.numeric, sum) %>%
      ungroup() -> L2234.TechFixOut_elecS_grid

    L2234.StubTechProd_elecS_USA %>%
      left_join_error_no_match(states_subregions, by = c("region" = "state")) %>%
      select(region, grid_region, supplysector, subsector, stub.technology, year, calOutputValue) %>%
      group_by(region, grid_region,supplysector, year) %>%
      summarise_if(is.numeric, sum) %>%
      ungroup() %>%
      # join will produce NAs; left_join_error_no_match throws error, so left_join used
      left_join(L2234.TechFixOut_elecS_grid, by = c("region", "grid_region", "supplysector", "year")) %>%
      mutate(fixedOutput = if_else(is.na(fixedOutput), 0, fixedOutput)) -> L2234.TechProd_elecS_grid

    L2234.TechProd_elecS_grid %>%
      mutate(calOutputValue = calOutputValue + fixedOutput) %>%
      select(-fixedOutput) %>%
      mutate(subsector = paste(region, supplysector, sep = " "),
             technology = subsector,
             share.weight.year = as.numeric(year),
             subs.share.weight = gcamusa.DEFAULT_SHAREWEIGHT,
             share.weight = gcamusa.DEFAULT_SHAREWEIGHT) %>%
      select(grid_region, supplysector, subsector, technology, year, calOutputValue,
             share.weight.year, subs.share.weight, share.weight) %>%
      rename(region = grid_region) -> L2234.TechProd_elecS_grid

    # Adjust subsector and technology shareweights in Calibation table to zero if calibration output is zero.
    L2234.TechProd_elecS_grid %>%
      group_by(region, supplysector, subsector, year) %>%
      summarise_if(is.numeric, sum) %>%
      ungroup() %>%
      select(region, supplysector, subsector, year, subsector.cal.value = calOutputValue) %>%
      left_join_error_no_match(L2234.TechProd_elecS_grid, by = c("region", "supplysector", "subsector", "year")) %>%
      mutate(subs.share.weight = as.double(subs.share.weight),
             share.weight = as.double(share.weight),
             subs.share.weight = if_else(subsector.cal.value == 0, 0, 1),
             share.weight = if_else(calOutputValue == 0, 0, 1)) %>%
      select(region, supplysector, subsector, technology, year, calOutputValue,
             share.weight.year, subs.share.weight, share.weight) -> L2234.TechProd_elecS_grid

    # Create a L2234.PassThroughSector_elecS_USA table.
    # The marginal revenue sector is the region's electricity sector whereas the marginal revenue market is the grid region.
    L2234.Supplysector_elecS_USA %>%
      filter(!grepl("grid", region)) %>%
      left_join_error_no_match(states_subregions, by = c("region" = "state")) %>%
      mutate(marginal.revenue.sector = supplysector) %>%
      select(region, passthrough.sector = supplysector, marginal.revenue.sector, marginal.revenue.market = grid_region) ->
      L2234.PassThroughSector_elecS_USA

    # Create a L223.PassThroughTech_elec_FERC dataframe (to be converted into a csv table later).
    # This one should contain region, supplysector, subsector, technology for the grid regions
    # to which electricity produced in states is passed through.
    # Note that the "technology" in this data-frame will be called "passthrough technology"
    L2234.TechShrwt_elecS_grid %>%
      select(-year, -share.weight) %>%
      distinct() -> L2234.PassThroughTech_elecS_grid

    # Create State-specific non-energy cost adder for offshore wind grid connection cost
    L2234.StubTechMarket_elecS_USA %>%
      filter(grepl("_offshore", stub.technology)) %>%
      select(-minicam.energy.input, -market.name) %>%
      left_join_error_no_match(L223.StubTechCost_offshore_wind_USA %>%
                                 select(-supplysector, -stub.technology),
                               by = c("region", "subsector", "year")) -> L2234.StubTechCost_offshore_wind_elecS_USA


    # ===================================================
    # Produce outputs

    L2234.Supplysector_elecS_USA %>%
      add_title("Supply Sector Information for Electricity Load Segments") %>%
      add_units("unitless") %>%
      add_comments("Supplysector information for horizontal generation supplysectors at state and grid region level") %>%
      add_legacy_name("L2234.Supplysector_elecS_USA") %>%
      add_precursors("gcam-usa/A23.elecS_sector") ->
      L2234.Supplysector_elecS_USA

    L2234.ElecReserve_elecS_USA %>%
      add_title("Supply Sector Information for Horizontal Electricity Load Segments") %>%
      add_units("unitless") %>%
      add_comments("Supplysector information for horizontal generation supplysectors at state and grid region level") %>%
      add_legacy_name("L2234.ElecReserve_elecS_USA") %>%
      add_precursors("gcam-usa/A23.elecS_metainfo") ->
      L2234.ElecReserve_elecS_USA

    L2234.SubsectorLogit_elecS_USA %>%
      add_title("Subsector Information for Horizontal Electricity Load Segments") %>%
      add_units("unitless") %>%
      add_comments("Subsector information for horizontal generation supplysectors at state and grid region level") %>%
      add_legacy_name("L2234.SubsectorLogit_elecS_USA") %>%
      add_precursors("gcam-usa/states_subregions",
                     "gcam-usa/A23.elecS_subsector_logit",
                     "gcam-usa/A23.elecS_tech_availability",
                     "gcam-usa/A23.elecS_sector",
                     "gcam-usa/A10.renewable_resource_delete",
                     "gcam-usa/NREL_us_re_technical_potential") ->
      L2234.SubsectorLogit_elecS_USA

    L2234.SubsectorShrwtInterp_elecS_USA %>%
      add_title("Electricity Load Segments Subsector Shareweights") %>%
      add_units("NA") %>%
      add_comments("Subsector shareweights for electricity load segment subsectors that are fixed at calibration values") %>%
      add_legacy_name("L2234.SubsectorShrwtInterp_elecS_USA") %>%
      add_precursors("gcam-usa/states_subregions",
                     "gcam-usa/A23.elecS_tech_availability",
                     "gcam-usa/A23.elecS_subsector_shrwt_interp",
                     "gcam-usa/A23.elecS_subsector_shrwt_interp_state_adj",
                     "gcam-usa/A10.renewable_resource_delete",
                     "gcam-usa/NREL_us_re_technical_potential") ->
      L2234.SubsectorShrwtInterp_elecS_USA

    L2234.SubsectorShrwtInterpTo_elecS_USA %>%
      add_title("Electricity Load Segments Subsector Shareweights") %>%
      add_units("NA") %>%
      add_comments("Subsector shareweights for electricity load segment subsectors which need a to-value") %>%
      add_legacy_name("L2234.SubsectorShrwtInterpTo_elecS_USA") %>%
      add_precursors("gcam-usa/states_subregions",
                     "gcam-usa/A23.elecS_tech_availability",
                     "gcam-usa/A23.elecS_subsector_shrwt_interpto",
                     "gcam-usa/A23.elecS_subsector_shrwt_interpto_state_adj",
                     "gcam-usa/NREL_us_re_technical_potential",
                     "gcam-usa/A23.elecS_tech_mapping",
                     "gcam-usa/A23.elecS_inttech_mapping",
                     "gcam-usa/A10.renewable_resource_delete",
                     "L223.StubTechProd_elec_USA",
                     "L1239.state_elec_supply_USA") ->
      L2234.SubsectorShrwtInterpTo_elecS_USA

    L2234.SubsectorShrwt_elecS_USA %>%
      add_title("Electricity Load Segments Subsector Shareweights") %>%
      add_units("NA") %>%
      add_comments("Subsector shareweights for electricity load segment subsectors at points of inflexion") %>%
      add_legacy_name("L2234.SubsectorShrwt_elecS_USA") %>%
      add_precursors("gcam-usa/states_subregions",
                     "gcam-usa/A23.elecS_tech_availability",
                     "gcam-usa/A23.elecS_subsector_shrwt",
                     "gcam-usa/A23.elecS_subsector_shrwt_state_adj",
                     "gcam-usa/NREL_us_re_technical_potential",
                     "gcam-usa/A23.elecS_tech_mapping",
                     "gcam-usa/A23.elecS_inttech_mapping",
                     "gcam-usa/A10.renewable_resource_delete",
                     "L223.StubTechProd_elec_USA",
                     "L1239.state_elec_supply_USA") ->
      L2234.SubsectorShrwt_elecS_USA

    L2234.StubTechEff_elecS_USA %>%
      add_title("Electricity Load Segments Base Year Efficiencies") %>%
      add_units("unitless") %>%
      add_comments("Efficiencies of multiple load segments coal, oil and gas technologies in base years") %>%
      add_legacy_name("L2234.StubTechEff_elecS_USA") %>%
      add_precursors("gcam-usa/states_subregions",
                     "gcam-usa/A23.elecS_tech_mapping",
                     "gcam-usa/A23.elecS_tech_availability",
                     "gcam-usa/A23.elecS_stubtech_energy_inputs",
                     "gcam-usa/NREL_us_re_technical_potential",
                     "L123.eff_R_elec_F_Yh",
                     "L223.StubTechEff_elec_USA") ->
      L2234.StubTechEff_elecS_USA

    L2234.StubTechCapFactor_elecS_solar_USA %>%
      add_title("State-specific Capacity Factors for Electricity Load Segments Solar Technologies") %>%
      add_units("unitless") %>%
      add_comments("Capacity factors by state for multiple load segments solar technologies") %>%
      add_legacy_name("L2234.StubTechCapFactor_elecS_solar_USA") %>%
      add_precursors("gcam-usa/A23.elecS_tech_mapping",
                     "gcam-usa/A23.elecS_inttech_mapping",
                     "gcam-usa/A23.elecS_tech_availability",
                     "L223.StubTechCapFactor_elec_solar_USA") ->
      L2234.StubTechCapFactor_elecS_solar_USA

    L2234.StubTechCapFactor_elecS_wind_USA %>%
      add_title("State-specific Capacity Factors for Electricity Load Segments Wind Technologies") %>%
      add_units("unitless") %>%
      add_comments("Capacity factors by state for multiple load segments wind technologies") %>%
      add_legacy_name("L2234.StubTechCapFactor_elecS_wind_USA") %>%
      add_precursors("gcam-usa/A23.elecS_tech_mapping",
                     "gcam-usa/A23.elecS_inttech_mapping",
                     "gcam-usa/A23.elecS_tech_availability",
                     "L223.StubTechCapFactor_elec_wind_USA") ->
      L2234.StubTechCapFactor_elecS_wind_USA

    L2234.SubsectorShrwtFllt_elecS_grid %>%
      add_title("Electricity Load Segments Grid Region Subsector Shareweights") %>%
      add_units("unitless") %>%
      add_comments("Grid region electricity load segment subsector shareweights") %>%
      add_legacy_name("L2234.SubsectorShrwtFllt_elecS_grid") %>%
      add_precursors("gcam-usa/states_subregions",
                     "gcam-usa/A23.elecS_sector") ->
      L2234.SubsectorShrwtFllt_elecS_grid_USA

    L2234.SubsectorShrwtInterp_elecS_grid %>%
      add_title("Electricity Load Segments Grid Region Subsector Shareweights") %>%
      add_units("unitless") %>%
      add_comments("Grid region electricity load segment subsector shareweights that are fixed at calibration values") %>%
      add_legacy_name("L2234.SubsectorShrwtInterp_elecS_grid") %>%
      same_precursors_as("L2234.SubsectorShrwtFllt_elecS_grid_USA") ->
      L2234.SubsectorShrwtInterp_elecS_grid_USA

    L2234.PassThroughSector_elecS_USA %>%
      add_title("Electricity Load Segments Passthrough Sectors") %>%
      add_units("NA") %>%
      add_comments("The marginal revenue sector is the region's electricity sector; the marginal revenue market is the grid region") %>%
      add_legacy_name("L2234.PassThroughSector_elecS_USA") %>%
      same_precursors_as("L2234.SubsectorShrwtFllt_elecS_grid_USA") ->
      L2234.PassThroughSector_elecS_USA

    L2234.PassThroughTech_elecS_grid %>%
      add_title("Electricity Load Segments Passthrough Technologies - Grid Region") %>%
      add_units("NA") %>%
      add_comments("Grid region electricity load segment passthrough technologies") %>%
      add_legacy_name("L2234.PassThroughTech_elecS_grid") %>%
      same_precursors_as("L2234.SubsectorShrwtFllt_elecS_grid_USA") ->
      L2234.PassThroughTech_elecS_grid_USA

    L2234.GlobalTechShrwt_elecS %>%
      add_title("Electricity Load Segments Technology Shareweights") %>%
      add_units("NA") %>%
      add_comments("Electricity load segment technology shareweight assumptions") %>%
      add_legacy_name("L2234.GlobalTechShrwt_elecS") %>%
      add_precursors("gcam-usa/A23.elecS_tech_availability",
                     "gcam-usa/A23.elecS_globaltech_shrwt") ->
      L2234.GlobalTechShrwt_elecS_USA

    L2234.GlobalIntTechShrwt_elecS %>%
      add_title("Electricity Load Segments Intermittent Technology Shareweights") %>%
      add_units("unitless") %>%
      add_comments("Electricity load segment intermittent technology shareweight assumptions") %>%
      add_legacy_name("L2234.GlobalIntTechShrwt_elecS") %>%
      add_precursors("gcam-usa/A23.elecS_tech_availability",
                     "gcam-usa/A23.elecS_globalinttech_shrwt") ->
      L2234.GlobalIntTechShrwt_elecS_USA

    L2234.PrimaryRenewKeyword_elecS %>%
      add_title("Primary Renewable Keywords for Electricity Load Segments Technologies") %>%
      add_units("NA") %>%
      add_comments("Mapped to electricity load segment technologies from L223.PrimaryRenewKeyword_elec") %>%
      add_legacy_name("L2234.PrimaryRenewKeyword_elecS") %>%
      add_precursors("gcam-usa/A23.elecS_tech_mapping",
                     "gcam-usa/A23.elecS_tech_availability",
                     "L223.PrimaryRenewKeyword_elec") ->
      L2234.PrimaryRenewKeyword_elecS_USA

    L2234.PrimaryRenewKeywordInt_elecS %>%
      add_title("Primary Renewable Keywords for Electricity Load Segments Intermittent Technologies") %>%
      add_units("NA") %>%
      add_comments("Mapped to electricity load segment intermittent technologies from L223.PrimaryRenewKeywordInt_elec") %>%
      add_legacy_name("L2234.PrimaryRenewKeywordInt_elecS") %>%
      add_precursors("gcam-usa/A23.elecS_inttech_mapping",
                     "gcam-usa/A23.elecS_tech_availability",
                     "L223.PrimaryRenewKeywordInt_elec") ->
      L2234.PrimaryRenewKeywordInt_elecS_USA

    L2234.AvgFossilEffKeyword_elecS %>%
      add_title("Average Fossil Efficiency Keywords for Electricity Load Segments Technologies") %>%
      add_units("unitless") %>%
      add_comments("Mapped to electricity load segment technologies from L223.AvgFossilEffKeyword_elec") %>%
      add_legacy_name("L2234.AvgFossilEffKeyword_elecS") %>%
      add_precursors("gcam-usa/A23.elecS_tech_mapping",
                     "gcam-usa/A23.elecS_tech_availability",
                     "L223.AvgFossilEffKeyword_elec") ->
      L2234.AvgFossilEffKeyword_elecS_USA

    L2234.GlobalTechCapital_elecS %>%
      add_title("Electricity Load Segments Technology Capital Costs") %>%
      add_units("1975$ per kW; unitless (fixed.charge.rate)") %>%
      add_comments("Capital costs of electricity load segments generation technologies") %>%
      add_legacy_name("L2234.GlobalTechCapital_elecS") %>%
      add_precursors("gcam-usa/A23.elecS_tech_mapping",
                     "gcam-usa/A23.elecS_tech_availability",
                     "L113.elecS_globaltech_capital_battery_ATB",
                     "L223.GlobalTechCapital_elec") ->
      L2234.GlobalTechCapital_elecS_USA

    L2234.GlobalIntTechCapital_elecS %>%
      add_title("Electricity Load Segments Intermittent Technology Capital Costs") %>%
      add_units("1975$ per kW; unitless (fixed.charge.rate)") %>%
      add_comments("Capital costs of intermittent lectricity load segments generation technologies") %>%
      add_legacy_name("L2234.GlobalIntTechCapital_elecS") %>%
      add_precursors("gcam-usa/A23.elecS_inttech_mapping",
                     "gcam-usa/A23.elecS_tech_availability",
                     "L223.GlobalIntTechCapital_elec") ->
      L2234.GlobalIntTechCapital_elecS_USA

    L2234.GlobalTechOMfixed_elecS %>%
      add_title("Electricity Load Segments Technology Fixed OM Costs") %>%
      add_units("1975$/kW/yr") %>%
      add_comments("Fixed OM costs of electricity load segments generation technologies") %>%
      add_legacy_name("L2234.GlobalTechOMfixed_elecS") %>%
      add_precursors("gcam-usa/A23.elecS_tech_mapping",
                     "gcam-usa/A23.elecS_tech_availability",
                     "L113.elecS_globaltech_capital_battery_ATB",
                     "L223.GlobalTechOMfixed_elec") ->
      L2234.GlobalTechOMfixed_elecS_USA

    L2234.GlobalIntTechOMfixed_elecS %>%
      add_title("Electricity Load Segments Intermittent Technology Fixed OM Costs") %>%
      add_units("1975$/kW/yr") %>%
      add_comments("Fixed OM costs of intermittent electricity load segments generation technologies") %>%
      add_legacy_name("L2234.GlobalIntTechOMfixed_elecS") %>%
      add_precursors("gcam-usa/A23.elecS_inttech_mapping",
                     "gcam-usa/A23.elecS_tech_availability",
                     "L223.GlobalIntTechOMfixed_elec") ->
      L2234.GlobalIntTechOMfixed_elecS_USA

    L2234.GlobalTechOMvar_elecS %>%
      add_title("Electricity Load Segments Technology Variable OM Costs") %>%
      add_units("1975$/MWh") %>%
      add_comments("Variable OM costs of electricity load segments generation technologies") %>%
      add_legacy_name("L2234.GlobalTechOMvar_elecS") %>%
      add_precursors("gcam-usa/A23.elecS_tech_mapping",
                     "gcam-usa/A23.elecS_tech_availability",
                     "L113.elecS_globaltech_capital_battery_ATB",
                     "L223.GlobalTechOMvar_elec") ->
      L2234.GlobalTechOMvar_elecS_USA

    L2234.GlobalIntTechOMvar_elecS %>%
      add_title("Electricity Load Segments Intermittent Technology Variable OM Costs") %>%
      add_units("1975$/MWh") %>%
      add_comments("Variable OM costs of intermittent electricity load segments generation technologies") %>%
      add_legacy_name("L2234.GlobalIntTechOMvar_elecS") %>%
      add_precursors("gcam-usa/A23.elecS_inttech_mapping",
                     "gcam-usa/A23.elecS_tech_availability",
                     "L223.GlobalIntTechOMvar_elec") ->
      L2234.GlobalIntTechOMvar_elecS_USA

    L2234.GlobalTechCapFac_elecS %>%
      add_title("Global Capacity Factors for Electricity Load Segments Technologies") %>%
      add_units("unitless") %>%
      add_comments("Global capacity factors for electricity load segments generation technologies") %>%
      add_legacy_name("L2234.GlobalTechCapFac_elecS") %>%
      add_precursors("gcam-usa/A23.elecS_tech_mapping",
                     "gcam-usa/A23.elecS_tech_availability",
                     "gcam-usa/elecS_time_fraction",
                     "L113.elecS_globaltech_capital_battery_ATB",
                     "L223.GlobalTechCapFac_elec") ->
      L2234.GlobalTechCapFac_elecS_USA

    L2234.GlobalTechEff_elecS %>%
      add_title("Electricity Load Segments Technology Efficiencies") %>%
      add_units("unitless") %>%
      add_comments("Efficiencies of electricity load segments generation technologies in future years") %>%
      add_legacy_name("L2234.GlobalTechEff_elecS") %>%
      add_precursors("gcam-usa/A23.elecS_tech_mapping",
                     "gcam-usa/A23.elecS_tech_availability",
                     "L223.GlobalTechEff_elec") ->
      L2234.GlobalTechEff_elecS_USA

    L2234.GlobalIntTechEff_elecS %>%
      add_title("Electricity Load Segments Intermittent Technology Efficiencies") %>%
      add_units("unitless") %>%
      add_comments("Efficiencies of intermittent electricity load segments generation technologies in future years") %>%
      add_legacy_name("L2234.GlobalIntTechEff_elecS") %>%
      add_precursors("gcam-usa/A23.elecS_inttech_mapping",
                     "gcam-usa/A23.elecS_tech_availability",
                     "L223.GlobalIntTechEff_elec") ->
      L2234.GlobalIntTechEff_elecS_USA

    L2234.GlobalTechLifetime_elecS %>%
      add_title("Electricity Load Segments Technology Lifetimes") %>%
      add_units("years") %>%
      add_comments("Lifetimes of electricity load segments generation technologies") %>%
      add_legacy_name("L2234.GlobalTechLifetime_elecS") %>%
      add_precursors("gcam-usa/A23.elecS_tech_mapping",
                     "gcam-usa/A23.elecS_tech_availability",
                     "L113.elecS_globaltech_capital_battery_ATB",
                     "L223.GlobalTechLifetime_elec") ->
      L2234.GlobalTechLifetime_elecS_USA

    L2234.GlobalIntTechLifetime_elecS %>%
      add_title("Electricity Load Segments Intermittent Technology Lifetimes") %>%
      add_units("years") %>%
      add_comments("Lifetimes of intermittent electricity load segments generation technologies") %>%
      add_legacy_name("L2234.GlobalIntTechLifetime_elecS") %>%
      add_precursors("gcam-usa/A23.elecS_inttech_mapping",
                     "gcam-usa/A23.elecS_tech_availability",
                     "L223.GlobalIntTechLifetime_elec") ->
      L2234.GlobalIntTechLifetime_elecS_USA

    L2234.GlobalTechProfitShutdown_elecS %>%
      add_title("Electricity Load Segments Technology Profit Shutdown Decider") %>%
      add_units("unitless") %>%
      add_comments("Profit shutdown decider for electricity load segments generation technologies") %>%
      add_legacy_name("L2234.GlobalTechProfitShutdown_elecS") %>%
      add_precursors("gcam-usa/A23.elecS_tech_mapping",
                     "gcam-usa/A23.elecS_tech_availability",
                     "L223.GlobalTechProfitShutdown_elec") ->
      L2234.GlobalTechProfitShutdown_elecS_USA

    L2234.GlobalTechSCurve_elecS %>%
      add_title("Electricity Load Segments Technology S-curve Shutdown Decider") %>%
      add_units("years (lifetime); unitless") %>%
      add_comments("S-curve shutdown decider for electricity load segments generation technologies") %>%
      add_legacy_name("L2234.GlobalTechSCurve_elecS") %>%
      add_precursors("gcam-usa/A23.elecS_tech_mapping",
                     "gcam-usa/A23.elecS_tech_availability",
                     "L113.elecS_globaltech_capital_battery_ATB",
                     "L223.GlobalTechSCurve_elec") ->
      L2234.GlobalTechSCurve_elecS_USA

    L2234.GlobalTechCapture_elecS %>%
      add_title("Electricity Load Segments CCS Technology Characteristics") %>%
      add_units("unitless") %>%
      add_comments("Characteristics of electricity load segments CCS technologies") %>%
      add_legacy_name("L2234.GlobalTechCapture_elecS") %>%
      add_precursors("gcam-usa/A23.elecS_tech_mapping",
                     "gcam-usa/A23.elecS_tech_availability",
                     "L223.GlobalTechCapture_elec") ->
      L2234.GlobalTechCapture_elecS_USA

    L2234.GlobalIntTechBackup_elecS %>%
      add_title("Electricity Load Segments Intermittent Technology Backup Characteristics") %>%
      add_units("1975$/kW/yr (backup.capital.cost); unitless") %>%
      add_comments("Backup characteristics for electricity load segments intermittent technologies") %>%
      add_legacy_name("L2234.GlobalIntTechBackup_elecS") %>%
      add_precursors("gcam-usa/A23.elecS_inttech_mapping",
                     "gcam-usa/A23.elecS_tech_availability",
                     "L223.GlobalIntTechBackup_elec") ->
      L2234.GlobalIntTechBackup_elecS_USA

    L2234.StubTechMarket_elecS_USA %>%
      add_title("Energy Inputs for Electricity Load Segments Technologies") %>%
      add_units("NA") %>%
      add_comments("Energy inputs and markets for electricity load segments technologies") %>%
      add_legacy_name("L2234.StubTechMarket_elecS_USA") %>%
      add_precursors("gcam-usa/A23.elecS_tech_mapping",
                     "gcam-usa/A23.elecS_inttech_mapping",
                     "gcam-usa/A23.elecS_tech_availability",
                     "L223.StubTechMarket_elec_USA") ->
      L2234.StubTechMarket_elecS_USA

    L2234.StubTechMarket_backup_elecS_USA %>%
      add_title("Backup Energy Inputs for Electricity Load Segments Intermittent Technologies") %>%
      add_units("NA") %>%
      add_comments("Backup energy inputs for intermittent electricity load segments technologies") %>%
      add_legacy_name("L2234.StubTechMarket_backup_elecS_USA") %>%
      add_precursors("gcam-usa/A23.elecS_inttech_mapping",
                     "gcam-usa/A23.elecS_tech_availability",
                     "L223.StubTechMarket_backup_USA") ->
      L2234.StubTechMarket_backup_elecS_USA

    L2234.StubTechElecMarket_backup_elecS_USA %>%
      add_title("Electricity Load Segments Sector Name for Backup Markets") %>%
      add_units("NA") %>%
      add_comments("Backup market sector names for intermittent electricity load segments technologies") %>%
      add_legacy_name("L2234.StubTechElecMarket_backup_elecS_USA") %>%
      add_precursors("gcam-usa/states_subregions",
                     "gcam-usa/A23.elecS_inttech_mapping",
                     "gcam-usa/A23.elecS_tech_availability",
                     "L223.StubTechMarket_backup_USA") ->
      L2234.StubTechElecMarket_backup_elecS_USA

    L2234.StubTechProd_elecS_USA %>%
      add_title("Electricity Load Segments Technology Calibration Outputs") %>%
      add_units("EJ (cal.Output.value); unitless") %>%
      add_comments("Calibration outputs for electricity load segments technologies") %>%
      add_legacy_name("L2234.StubTechProd_elecS_USA") %>%
      add_precursors("gcam-usa/states_subregions",
                     "gcam-usa/A23.elecS_tech_mapping",
                     "gcam-usa/A23.elecS_inttech_mapping",
                     "gcam-usa/A23.elecS_tech_availability",
                     "gcam-usa/A10.renewable_resource_delete",
                     "gcam-usa/NREL_us_re_technical_potential",
                     "L119.CapFacScaler_CSP_state",
                     "L223.StubTechProd_elec_USA",
                     "L1239.state_elec_supply_USA") ->
      L2234.StubTechProd_elecS_USA

    L2234.StubTechFixOut_elecS_USA %>%
      add_title("Electricity Load Segments Hydro Fixed Outputs") %>%
      add_units("EJ (fixedOutput); unitless") %>%
      add_comments("Calibration year fixed outputs for hydro electricity load segments technologies") %>%
      add_legacy_name("L2234.StubTechFixOut_elecS_USA") %>%
      add_precursors("gcam-usa/A23.elecS_tech_mapping",
                     "gcam-usa/A23.elecS_tech_availability",
                     "L223.StubTechFixOut_elec_USA",
                     "L1239.state_elec_supply_USA") ->
      L2234.StubTechFixOut_elecS_USA

    L2234.StubTechFixOut_hydro_elecS_USA %>%
      add_title("Electricity Load Segments Hydro Fixed Outputs") %>%
      add_units("EJ (fixedOutput); unitless") %>%
      add_comments("Future year fixed outputs for hydro electricity load segments technologies") %>%
      add_legacy_name("L2234.StubTechFixOut_hydro_elecS_USA") %>%
      add_precursors("gcam-usa/A23.elecS_tech_mapping",
                     "gcam-usa/A23.elecS_tech_availability",
                     "L223.StubTechFixOut_hydro_USA",
                     "L1239.state_elec_supply_USA") ->
      L2234.StubTechFixOut_hydro_elecS_USA

    L2234.StubTechCost_offshore_wind_elecS_USA %>%
      add_title("Cost adders for offshore wind grid connection in USA") %>%
      add_units("Unitless") %>%
      add_comments("State-specific non-energy cost adder for offshore wind grid connection cost") %>%
      add_precursors("L223.StubTechCost_offshore_wind_USA") ->
      L2234.StubTechCost_offshore_wind_elecS_USA

    L2234.TechShrwt_elecS_grid %>%
      add_title("Electricity Load Segments Grid Technology Shareweights") %>%
      add_units("unitless") %>%
      add_comments("Electricity load segment grid technology shareweight assumptions") %>%
      add_legacy_name("L2234.TechShrwt_elecS_grid") %>%
      add_precursors("gcam-usa/states_subregions",
                     "gcam-usa/A23.elecS_sector") ->
      L2234.TechShrwt_elecS_grid_USA

    L2234.TechCoef_elecS_grid %>%
      add_title("Electricity Load Segments Grid Technology Coefficients") %>%
      add_units("unitless") %>%
      add_comments("Electricity load segment grid technology coefficients") %>%
      add_legacy_name("L2234.TechCoef_elecS_grid") %>%
      same_precursors_as("L2234.TechShrwt_elecS_grid_USA") ->
      L2234.TechCoef_elecS_grid_USA

    L2234.TechProd_elecS_grid %>%
      add_title("Electricity Load Segments Grid Technology Calibration Outputs") %>%
      add_units("EJ (cal.Output.value); unitless") %>%
      add_comments("Calibration outputs for electricity load segments grid technologies") %>%
      add_legacy_name("L2234.TechProd_elecS_grid") %>%
      add_precursors("gcam-usa/states_subregions",
                     "gcam-usa/A23.elecS_tech_mapping",
                     "gcam-usa/A23.elecS_inttech_mapping",
                     "gcam-usa/A23.elecS_tech_availability",
                     "gcam-usa/NREL_us_re_technical_potential",
                     "L223.StubTechProd_elec_USA",
                     "L223.StubTechFixOut_elec_USA",
                     "L1239.state_elec_supply_USA") ->
      L2234.TechProd_elecS_grid_USA

    return_data(L2234.Supplysector_elecS_USA,
                L2234.ElecReserve_elecS_USA,
                L2234.SubsectorLogit_elecS_USA,
                L2234.SubsectorShrwtInterp_elecS_USA,
                L2234.SubsectorShrwtInterpTo_elecS_USA,
                L2234.SubsectorShrwt_elecS_USA,
                L2234.StubTechEff_elecS_USA,
                L2234.StubTechCapFactor_elecS_solar_USA,
                L2234.StubTechCapFactor_elecS_wind_USA,
                L2234.SubsectorShrwtFllt_elecS_grid_USA,
                L2234.SubsectorShrwtInterp_elecS_grid_USA,
                L2234.PassThroughSector_elecS_USA,
                L2234.PassThroughTech_elecS_grid_USA,
                L2234.GlobalTechShrwt_elecS_USA,
                L2234.GlobalIntTechShrwt_elecS_USA,
                L2234.PrimaryRenewKeyword_elecS_USA,
                L2234.PrimaryRenewKeywordInt_elecS_USA,
                L2234.AvgFossilEffKeyword_elecS_USA,
                L2234.GlobalTechCapital_elecS_USA,
                L2234.GlobalIntTechCapital_elecS_USA,
                L2234.GlobalTechOMfixed_elecS_USA,
                L2234.GlobalIntTechOMfixed_elecS_USA,
                L2234.GlobalTechOMvar_elecS_USA,
                L2234.GlobalIntTechOMvar_elecS_USA,
                L2234.GlobalTechCapFac_elecS_USA,
                L2234.GlobalTechEff_elecS_USA,
                L2234.GlobalIntTechEff_elecS_USA,
                L2234.GlobalTechLifetime_elecS_USA,
                L2234.GlobalIntTechLifetime_elecS_USA,
                L2234.GlobalTechProfitShutdown_elecS_USA,
                L2234.GlobalTechSCurve_elecS_USA,
                L2234.GlobalTechCapture_elecS_USA,
                L2234.GlobalIntTechBackup_elecS_USA,
                L2234.StubTechMarket_elecS_USA,
                L2234.StubTechMarket_backup_elecS_USA,
                L2234.StubTechElecMarket_backup_elecS_USA,
                L2234.StubTechProd_elecS_USA,
                L2234.StubTechFixOut_elecS_USA,
                L2234.StubTechFixOut_hydro_elecS_USA,
                L2234.StubTechCost_offshore_wind_elecS_USA,
                L2234.TechShrwt_elecS_grid_USA,
                L2234.TechCoef_elecS_grid_USA,
                L2234.TechProd_elecS_grid_USA)

  } else {
    stop("Unknown command")
  }
}<|MERGE_RESOLUTION|>--- conflicted
+++ resolved
@@ -49,11 +49,8 @@
              FILE = "gcam-usa/A23.elecS_subsector_shrwt_interpto_state_adj",
              FILE = "gcam-usa/NREL_us_re_technical_potential",
              FILE = "gcam-usa/elecS_time_fraction",
-<<<<<<< HEAD
-      			 "L113.elecS_globaltech_capital_battery_ATB",
-=======
              FILE = "gcam-usa/A10.renewable_resource_delete",
->>>>>>> 2e13a257
+      		 "L113.elecS_globaltech_capital_battery_ATB",
              "L119.CapFacScaler_CSP_state",
              "L1239.state_elec_supply_USA",
              "L223.StubTechEff_elec_USA",
