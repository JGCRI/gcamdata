--- conflicted
+++ resolved
@@ -14,7 +14,6 @@
 #' @importFrom assertthat assert_that
 #' @importFrom dplyr filter mutate select
 #' @importFrom tidyr gather spread
-#' @export
 #' @author RC August 2017
 module_aglu_L2242.land_input_4_irr_mgmt <- function(command, ...) {
   if(command == driver.DECLARE_INPUTS) {
@@ -51,18 +50,6 @@
       bind_rows(distinct(L2012.AgYield_bio_ref, region, AgSupplySubsector, AgSupplySector)) %>%
       mutate(AgSupplySector = if_else(grepl("biomass_tree", AgSupplySubsector), "biomass_tree", "biomass_grass")) %>%
       left_join(A_LandLeaf3, by=c("AgSupplySector" = "LandLeaf")) %>%
-<<<<<<< HEAD
-=======
-# =======
-#     # Use the cropland and bioenergy allocation tables to establish which region/GLU/node combinations are available
-#     L223.LN3_MgdAllocation_crop %>%
-#       select(LEVEL2_DATA_NAMES[["LN3_Leaf"]]) %>%
-#       unique %>%
-#       bind_rows(unique(select(L223.LN3_MgdAllocation_bio, one_of(LEVEL2_DATA_NAMES[["LN3_Leaf"]])))) %>%
-#       # What was a leaf for level3 is now a node, as it will have the 4th level nested under it
-#       rename(LandNode4 = LandLeaf) %>%
-# >>>>>>> master
->>>>>>> fb8f482b
       # Modify land node variable, prepare to separate the GLU name
       mutate(AgSupplySubsector = sub("Root_Tuber", "RootTuber", AgSupplySubsector),
              AgSupplySubsector = sub("biomass_tree", "biomasstree", AgSupplySubsector),
@@ -80,11 +67,7 @@
              LandNode2 = paste(LandNode2, GLU_name, sep = "_"),
              LandNode3 = paste(LandNode3, GLU_name, sep = "_"),
              LandNode4 = paste(LandNode4, GLU_name, sep = "_")) %>%
-<<<<<<< HEAD
       select(one_of(LEVEL2_DATA_NAMES[["LN4_Logit"]],"logit.type")) ->
-=======
-      select(LEVEL2_DATA_NAMES[["LN4_Logit"]],"logit.type") ->
->>>>>>> fb8f482b
       L2242.LN4_Logit
 
 
