--- conflicted
+++ resolved
@@ -59,11 +59,7 @@
       sector.name <- subsector.name <- technology <- intermittent.technology <- Electric.sector.technology <-
       Electric.sector.intermittent.technology <- capital.overnight <- overnight.cost<- fixed.charge.rate <-
       GCAM.technology <- itc <- ptc <- OM.fixed <- OM.var <- OM.fixed.x <- OM.var.x <- OM.fixed.y <- OM.var.y <-
-<<<<<<< HEAD
-      input.cost <- minicam.non.energy.input <- adv.ratio <- OM <- NULL # silence package check notes
-=======
       input.cost <- minicam.non.energy.input <- adv.ratio <- OM <- input.OM.fixed <- input.OM.var <- NULL
->>>>>>> 4c83968b
 
     # Load required inputs
     A23.itc_USA <- get_data(all_data, "gcam-usa/A23.itc_USA")
