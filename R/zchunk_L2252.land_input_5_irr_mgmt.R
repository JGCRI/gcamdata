#' module_aglu_L2252.land_input_5_irr_mgmt
#'
<<<<<<< HEAD
#' This chunk producesthe inputs for the lowest level of the land nest, including disaggregated crop technologies:
#' L2252.LN5_Logit, L2252.LN5_HistMgdAllocation_crop, L2252.LN5_MgdAllocation_crop,
#' L2252.LN5_HistMgdAllocation_bio, L2252.LN5_MgdAllocation_bio, L2252.LN5_MgdCarbon_crop,
#' L2252.LN5_MgdCarbon_bio, L2252.LN5_LeafGhostShare, L2252.LN5_NodeGhostShare
=======
#' Produce the inputs for the lowest level of the land nest, including disaggregated crop technologies.
>>>>>>> fb8f482b
#'
#' @param command API command to execute
#' @param ... other optional parameters, depending on command
#' @return Depends on \code{command}: either a vector of required inputs,
#' a vector of output names, or (if \code{command} is "MAKE") all
#' the generated outputs: \code{curr_table$data}, \code{L2252.LN5_Logit}, \code{L2252.LN5_HistMgdAllocation_crop}, \code{L2252.LN5_MgdAllocation_crop}, \code{L2252.LN5_HistMgdAllocation_bio}, \code{L2252.LN5_MgdAllocation_bio}, \code{L2252.LN5_MgdCarbon_crop}, \code{L2252.LN5_MgdCarbon_bio}, \code{L2252.LN5_LeafGhostShare}, \code{L2252.LN5_NodeGhostShare}. The corresponding file in the
#' original data system was \code{L2252.land_input_5_irr_mgmt.R} (aglu level2).
#' @details
#' \itemize{
#' \item{"L2252.LN5_Logit: Logit exponent of the fifth land nest by region. AgLU regions are given externally defined constant logit information."}
#' \item{"L2252.LN5_HistMgdAllocation_crop: Historical land cover for managed crop land (LT_GLU) in the fifth nest, from L181 land cover data."}
#' \item{"L2252.LN5_MgdAllocation_crop: Land cover in the model base periods for managed crop land (LT_GLU) in the fifth nest, from L181 land cover data."}
#' \item{"L2252.LN5_HistMgdAllocation_bio: Historical land cover for managed bio land (LT_GLU) in the fifth nest by region,
#' generated directly from nest 4 files."}
#' \item{"L2252.LN5_MgdAllocation_bio: Land cover in the model base periods for managed bio land (LT_GLU) in the fifth nest by region,
#' generated directly from nest 4 files."}
#' \item{"L2252.LN5_MgdCarbon_crop: Carbon content info for managed crop land (LT_GLU) in the fifth nest including soil and vegetative carbon,
#' generated directly from nest 4 files"}
#' \item{"L2252.LN5_MgdCarbon_bio: Carbon content info for biofuel managed land (LT_GLU) in the fifth nest including soil and vegetative carbon,
#' from L181 yield multiplier data and L2241.LN4_MgdCarbon_bio."}
#' \item{"L2252.LN5_LeafGhostShare: Ghost share of the landleaf in the fifth nest by region. Ghost shares are inferred
#' from average land shares allocated to hi-input versus lo-input in L181.LandShare, across all crops"}
#' \item{"L2252.LN5_NodeGhostShare: Ghost share of the nest 4 nodes (irrigated versus rainfed)."}
#' }
#' @importFrom assertthat assert_that
#' @importFrom dplyr filter mutate select
#' @importFrom tidyr gather spread
#' @author ACS September 2017
#' @export
module_aglu_L2252.land_input_5_irr_mgmt <- function(command, ...) {
  if(command == driver.DECLARE_INPUTS) {
    return(c(FILE = "common/GCAM_region_names",
             FILE = "water/basin_to_country_mapping",
             FILE = "aglu/GCAMLandLeaf_CdensityLT",
             FILE = "aglu/A_Fodderbio_chars",
             FILE = "aglu/A_LandLeaf3",
             "L171.ag_irrEcYield_kgm2_R_C_Y_GLU",
             "L171.ag_rfdEcYield_kgm2_R_C_Y_GLU",
             "L181.LandShare_R_bio_GLU_irr",
             "L181.LC_bm2_R_C_Yh_GLU_irr_level",
             "L181.YieldMult_R_bio_GLU_irr",
             "L2242.LN4_Logit",
             "L111.ag_resbio_R_C",
             "L121.CarbonContent_kgm2_R_LT_GLU",
             "L2012.AgYield_bio_ref",
             "L2012.AgProduction_ag_irr_mgmt"))
  } else if(command == driver.DECLARE_OUTPUTS) {
    return(c("L2252.LN5_Logit",
             "L2252.LN5_HistMgdAllocation_crop",
             "L2252.LN5_MgdAllocation_crop",
             "L2252.LN5_HistMgdAllocation_bio",
             "L2252.LN5_MgdAllocation_bio",
             "L2252.LN5_MgdCarbon_crop",
             "L2252.LN5_MgdCarbon_bio",
             "L2252.LN5_LeafGhostShare",
             "L2252.LN5_NodeGhostShare"))
  } else if(command == driver.MAKE) {

    all_data <- list(...)[[1]]

    # Load required inputs
    GCAM_region_names <- get_data(all_data, "common/GCAM_region_names")
    basin_to_country_mapping <- get_data(all_data, "water/basin_to_country_mapping")
    GCAMLandLeaf_CdensityLT <- get_data(all_data, "aglu/GCAMLandLeaf_CdensityLT")
    A_Fodderbio_chars <- get_data(all_data, "aglu/A_Fodderbio_chars")
    A_LandLeaf3 <- get_data(all_data, "aglu/A_LandLeaf3")
    L2242.LN4_Logit <- get_data(all_data, "L2242.LN4_Logit")
    L111.ag_resbio_R_C <- get_data(all_data, "L111.ag_resbio_R_C")
    L121.CarbonContent_kgm2_R_LT_GLU <- get_data(all_data, "L121.CarbonContent_kgm2_R_LT_GLU")
    L171.ag_irrEcYield_kgm2_R_C_Y_GLU <- get_data(all_data, "L171.ag_irrEcYield_kgm2_R_C_Y_GLU")
    L171.ag_rfdEcYield_kgm2_R_C_Y_GLU <- get_data(all_data, "L171.ag_rfdEcYield_kgm2_R_C_Y_GLU")
    L181.LandShare_R_bio_GLU_irr <- get_data(all_data, "L181.LandShare_R_bio_GLU_irr")
    L181.LC_bm2_R_C_Yh_GLU_irr_level <- get_data(all_data, "L181.LC_bm2_R_C_Yh_GLU_irr_level")
    L181.YieldMult_R_bio_GLU_irr <- get_data(all_data, "L181.YieldMult_R_bio_GLU_irr")
    L2012.AgProduction_ag_irr_mgmt <- get_data(all_data, "L2012.AgProduction_ag_irr_mgmt")
    L2012.AgYield_bio_ref <- get_data(all_data, "L2012.AgYield_bio_ref")

    # silence package check notes
    GCAM_commodity <- GCAM_region_ID <- region <- value <- year <- GLU <- GLU_name <- GLU_code <-
      LandLeaf <- Land_Type <- LandNode <- LandNode1 <- LandNode2 <- LandNode3 <- UnmanagedLandLeaf <-
      logit.year.fillout <- logit.exponent <- logit.type <- soilTimeScale <- `mature age` <- mature.age <-
      soil_c <- veg_c <- LC_bm2 <- LV_milUSD75 <- LV_USD75_bm2 <- LV_USD75_m2 <- HarvCropLand_bm2 <-
      unManagedLandValue <- LandAllocatorRoot <- hist.veg.carbon.density <- hist.soil.carbon.density <-
      veg.carbon.density <- soil.carbon.density <- allocation <- Land_Type.y <- mature.age.year.fillout <-
      min.veg.carbon.density <- min.soil.carbon.density <- LandNode4 <- LandNode5 <- level <-
      calOutputValue <- AgProductionTechnology <- Irr_Rfd <- variable <- yieldmult <- tmp <- crop1 <-
      crop2 <- landshare <- lev <- . <- NULL


    # 1. Process inputs

    # Replace GLU names and Add region names
    L181.LandShare_R_bio_GLU_irr %>%
      left_join_error_no_match(GCAM_region_names, by = "GCAM_region_ID") %>%
      replace_GLU(map = basin_to_country_mapping) ->
      L181.LandShare_R_bio_GLU_irr

    L181.LC_bm2_R_C_Yh_GLU_irr_level %>%
      left_join_error_no_match(GCAM_region_names, by = "GCAM_region_ID") %>%
      replace_GLU(map = basin_to_country_mapping) ->
      L181.LC_bm2_R_C_Yh_GLU_irr_level

    L121.CarbonContent_kgm2_R_LT_GLU %>%
      left_join_error_no_match(GCAM_region_names, by = "GCAM_region_ID") %>%
      replace_GLU(map = basin_to_country_mapping) %>%
      rename(mature.age = `mature age`) ->
      L121.CarbonContent_kgm2_R_LT_GLU

    L111.ag_resbio_R_C %>%
      left_join_error_no_match(GCAM_region_names, by = "GCAM_region_ID") ->
      L111.ag_resbio_R_C

    L171.ag_irrEcYield_kgm2_R_C_Y_GLU %>%
      left_join_error_no_match(GCAM_region_names, by = "GCAM_region_ID") %>%
      replace_GLU(map = basin_to_country_mapping) %>%
      mutate(Irr_Rfd = "IRR") ->
      L171.ag_irrEcYield_kgm2_R_C_Y_GLU

    L171.ag_rfdEcYield_kgm2_R_C_Y_GLU %>%
      left_join_error_no_match(GCAM_region_names, by = "GCAM_region_ID") %>%
      replace_GLU(map = basin_to_country_mapping) %>%
      mutate(Irr_Rfd = "RFD") %>%
      bind_rows(L171.ag_irrEcYield_kgm2_R_C_Y_GLU) %>%
      filter(year == max(BASE_YEARS)) ->
      L171.ag_EcYield_kgm2_R_C_Y_GLU

    # convert_LN4_to_LN5
    # A function to carry LN4 information down to LN5
    convert_LN4_to_LN5 <- function(data, names){
      data %>%
        repeat_add_columns(tibble(level = c( "lo", "hi" ))) %>%
        mutate(LandNode5 = LandLeaf,
               LandLeaf = paste(LandNode5, level, sep = aglu.MGMT_DELIMITER)) ->
        data_new
      data_new <- data_new[names]

      return(data_new)
    } # end convert_LN4_to_LN5

    # remove_zero_production_land_leafs
    # A function to remove land leafs for each region-year whose production, read in from
    # a provided table, is 0
    remove_zero_production_land_leafs <- function(land, prod) {

      # remove 0 production region-years and add an id combining
      # region, AgProductionTechnology, year info"
      prod %>%
        filter(calOutputValue > 0) %>%
        mutate(id = paste0(region, AgProductionTechnology, year)) %>%
        select(id) %>%
        distinct() ->
        prod1

      # give land a corresponding id and filter to the land ids that
      # occur in prod1
      land %>%
        mutate(id = paste0(region, LandLeaf, year)) %>%
        semi_join(prod1, by = "id") %>%
        select(-id)
    } # end remove_zero_production_land_leafs



    # 2. Build tables
    #
    # The methods in this code file will be to start with existing (landnode4) tables, and add another level of detail for management levels
    # (nitrogen application), hi and lo.

    # L2252.LN5_Logit: Logit exponent between lo and hi managed techs for each crop-irrigationtype combo
    # ie competition between Corn_IRR_hi and Corn_Irr_lo.
    L2242.LN4_Logit %>%
      repeat_add_columns(tibble::tibble(Irr_Rfd = c( "IRR", "RFD" ))) %>%
      mutate(LandNode5 = paste(LandNode4, Irr_Rfd, sep = aglu.IRR_DELIMITER),
             logit.exponent = aglu.MGMT_LOGIT_EXP,
             logit.type = aglu.MGMT_LOGIT_TYPE) %>%
      select(one_of(c(LEVEL2_DATA_NAMES[["LN5_Logit"]], "logit.type"))) ->
      L2252.LN5_Logit


    # Create an intermediary table of land allocation for each landleaf (= crop-glu-irr-mgmt)
    # in each region-year. This is used for both HistMgdAllocation and MgdAllocation for crops.
    L181.LC_bm2_R_C_Yh_GLU_irr_level %>%
      mutate(Irr_Rfd = toupper(Irr_Rfd),
             LandLeaf = paste(paste(paste(GCAM_commodity, GLU, sep = aglu.CROP_GLU_DELIMITER),
                                    Irr_Rfd, sep = aglu.IRR_DELIMITER),
                              level, sep = aglu.MGMT_DELIMITER),
             value = round(value, aglu.DIGITS_LAND_USE)) %>%
      rename(allocation = value) %>%
      select(region, year, LandLeaf, allocation) ->
      L2252.LC_bm2_R_C_Yh_GLU_irr_mgmt

    # Use L2252.LN5_Logit to get names of LandNodes, copy to all years
    # Add land leafs using `convert_LN4_to_LN5`, then join land allocation information
    L2252.LN5_Logit %>%
      rename(LandLeaf = LandNode5) %>%
      select(-logit.year.fillout, -logit.exponent, -logit.type) %>%
      repeat_add_columns(tibble::tibble(year = aglu.LAND_COVER_YEARS)) %>%
      mutate(allocation = -1) %>%
      convert_LN4_to_LN5(names = LEVEL2_DATA_NAMES[["LN5_HistMgdAllocation"]]) %>%
      select(-allocation) %>%
      # Biomass leafs don't have historical land area, but we want to keep them, so using full_join
      full_join(L2252.LC_bm2_R_C_Yh_GLU_irr_mgmt, by = c("region", "year", "LandLeaf")) %>%
      replace_na(list(allocation = 0)) ->
      ALL_LAND_ALLOCATION

    # L2252.LN5_HistMgdAllocation_crop: historical cropland allocation
    # in the fifth land nest ie for each crop-irr-mgmt combo in each region-glu-year.
    ALL_LAND_ALLOCATION %>%
      filter(!grepl("biomass_grass", LandLeaf) & !grepl("biomass_tree", LandLeaf)) %>%
<<<<<<< HEAD
      filter(year %in% aglu.LAND_HISTORY_YEARS) ->
=======
      filter(year %in% LAND_HISTORY_YEARS) ->
>>>>>>> fb8f482b
      L2252.LN5_HistMgdAllocation_crop

    # L2252.LN5_MgdAllocation_crop: cropland allocation
    # in the fifth land nest ie for each crop-irr-mgmt combo in each region-glu-year.
    ALL_LAND_ALLOCATION %>%
      filter(!grepl("biomass_grass", LandLeaf) & !grepl("biomass_tree", LandLeaf)) %>%
      filter(year %in% BASE_YEARS)  %>%
      remove_zero_production_land_leafs(prod = L2012.AgProduction_ag_irr_mgmt) ->
      L2252.LN5_MgdAllocation_crop

    # L2252.LN5_HistMgdAllocation_bio
    ALL_LAND_ALLOCATION %>%
      filter(grepl("biomass_grass", LandLeaf) | grepl("biomass_tree", LandLeaf)) %>%
<<<<<<< HEAD
      filter(year %in% aglu.LAND_HISTORY_YEARS) ->
=======
      filter(year %in% LAND_HISTORY_YEARS) ->
>>>>>>> fb8f482b
      L2252.LN5_HistMgdAllocation_bio

    # L2252.LN5_MgdAllocation_bio
    ALL_LAND_ALLOCATION %>%
      filter(grepl("biomass_grass", LandLeaf) | grepl("biomass_tree", LandLeaf)) %>%
      filter(year %in% BASE_YEARS) ->
      L2252.LN5_MgdAllocation_bio

    # L2252.LN5_MgdCarbon_crop: Carbon content info, managed land in the fifth nest, cropland (no bio)
    # Soil will use default values, but vegetation will be replaced by bottom-up estimates
    L171.ag_EcYield_kgm2_R_C_Y_GLU %>%
      rename(yield = value) %>%
      left_join_error_no_match(GCAMLandLeaf_CdensityLT, by=c("GCAM_commodity" = "LandLeaf")) %>%
      rename(Cdensity_LT = Land_Type) %>%
      add_carbon_info(carbon_info_table = L121.CarbonContent_kgm2_R_LT_GLU) %>%
      # Replacing missing values in places with harvested area and production but no assigned cropland
      # If regions have harvested area and production but no cropland assigned in Hyde, we take "unmanaged" land and re-assign it to cropland.
      # however this re-assignment is done after computing carbon contents, so such regions will have missing values at this point.
      # because at this point cropland carbon contents are not derived from underlying vegetation, all are equal and we can just inherit the
      # values from any other region. No need to do this w veg at this point b/c it will be replaced later
      mutate(soil.carbon.density = if_else(is.na(soil.carbon.density), mean(soil.carbon.density, na.rm = T), soil.carbon.density)) %>%
      mutate(hist.soil.carbon.density = if_else(is.na(hist.soil.carbon.density),
                                                mean(hist.soil.carbon.density, na.rm = T), hist.soil.carbon.density)) %>%
      mutate(mature.age = if_else(is.na(mature.age), mean(mature.age, na.rm = T), mature.age)) %>%
      # Map in yield -- this will be used to compute vegetation carbon
      # Map in information for calculation of cropland vegetation carbon; note there will be NAs since Fodder crops are missing
      left_join(L111.ag_resbio_R_C, by=c("region", "GCAM_commodity")) %>%
      left_join(A_Fodderbio_chars, by=c("GCAM_commodity")) %>%
      mutate(HarvestIndex.x = if_else(is.na(HarvestIndex.x), HarvestIndex.y, HarvestIndex.x),
             Root_Shoot.x = if_else(is.na(Root_Shoot.x), Root_Shoot.y, Root_Shoot.x),
             WaterContent.x = if_else(is.na(WaterContent.x), WaterContent.y, WaterContent.x)) %>%
      select(-HarvestIndex.y, -Root_Shoot.y, -WaterContent.y) %>%
      # Calculate vegetation carbon density based on the yields and crop characteristics
      mutate(hist.veg.carbon.density = round( yield / (HarvestIndex.x) * (1 + Root_Shoot.x) * (1 - WaterContent.x) *
                                                aglu.CCONTENT_CELLULOSE * aglu.CCONV_PEAK_AVG,  aglu.DIGITS_C_DENSITY_CROP)) %>%
      # Replace missing values with the default values
      mutate(hist.veg.carbon.density = if_else(is.na(hist.veg.carbon.density), veg.carbon.density,
                                               hist.veg.carbon.density)) %>%
      mutate(veg.carbon.density = hist.veg.carbon.density) %>%
      left_join(A_LandLeaf3, by=c("GCAM_commodity" = "LandLeaf")) %>%
      mutate(LandAllocatorRoot = "root",
             LandNode1 = paste(LandNode1, GLU, sep = "_"),
             LandNode2 = paste(LandNode2, GLU, sep = "_"),
             LandNode3 = paste(LandNode3, GLU, sep = "_"),
             LandNode4 = paste(GCAM_commodity, GLU, sep = "_"),
             LandLeaf = paste(LandNode4, Irr_Rfd, sep = "_")) %>%
      convert_LN4_to_LN5(names = LEVEL2_DATA_NAMES[["LN5_MgdCarbon"]]) ->
      L2252.LN5_MgdCarbon_crop


    L2012.AgYield_bio_ref %>%
      filter(year == max(BASE_YEARS)) %>%
      select(region, AgProductionTechnology, yield) %>%
      mutate(AgProductionTechnology = sub("biomass_tree", "biomasstree", AgProductionTechnology),
             AgProductionTechnology = sub("biomass_grass", "biomassgrass", AgProductionTechnology)) %>%
      separate(AgProductionTechnology, c("GCAM_commodity", "GLU", "Irr_Rfd", "level")) %>%
      mutate(GCAM_commodity = sub("biomasstree", "biomass_tree", GCAM_commodity),
             GCAM_commodity = sub("biomassgrass", "biomass_grass", GCAM_commodity)) %>%
      left_join_error_no_match(GCAMLandLeaf_CdensityLT, by=c("GCAM_commodity" = "LandLeaf")) %>%
      rename(Cdensity_LT = Land_Type) %>%
      add_carbon_info(carbon_info_table = L121.CarbonContent_kgm2_R_LT_GLU) %>%
      # There may missing values, where the assigned land type (LT) from which to get the carbon content didn't actually exist. Re-set to defaults.
      mutate(soil.carbon.density = if_else(is.na(soil.carbon.density), mean(soil.carbon.density, na.rm = T), soil.carbon.density)) %>%
      mutate(hist.soil.carbon.density = if_else(is.na(hist.soil.carbon.density),
                                                mean(hist.soil.carbon.density, na.rm = T), hist.soil.carbon.density)) %>%
      mutate(mature.age = if_else(is.na(mature.age), mean(mature.age, na.rm = T), mature.age)) %>%
      # Convert biomass yield from GJ/m2 to kg/m2
      mutate(yield = yield / (aglu.BIO_ENERGY_CONTENT_GJT * CONV_KG_T)) %>%
      # Map in the harvest index, water content, and root-shoot ratio
      left_join(A_Fodderbio_chars, by=c("GCAM_commodity")) %>%
      # Calculate the veg carbon content. Assume that the crop is perennial so the root portion doesn't get multiplied by the peak->avg conversion
      mutate(hist.veg.carbon.density = yield / (HarvestIndex) * (1 - WaterContent) * aglu.CCONTENT_CELLULOSE * aglu.CCONV_PEAK_AVG +
                                              yield / (HarvestIndex) * (1 - WaterContent) * Root_Shoot * aglu.CCONTENT_CELLULOSE) %>%
      mutate(veg.carbon.density = hist.veg.carbon.density) %>%
      left_join(A_LandLeaf3, by=c("GCAM_commodity" = "LandLeaf")) %>%
      mutate(LandAllocatorRoot = "root",
             LandNode1 = paste(LandNode1, GLU, sep = "_"),
             LandNode2 = paste(LandNode2, GLU, sep = "_"),
             LandNode3 = paste(LandNode3, GLU, sep = "_"),
             LandNode4 = paste(GCAM_commodity, GLU, sep = "_"),
             LandNode5 = paste(LandNode4, Irr_Rfd, sep = "_"),
             LandLeaf = paste(LandNode5, level, sep = "_")) %>%
<<<<<<< HEAD
      select(one_of(c(LEVEL2_DATA_NAMES[["LN5_MgdCarbon"]], "GLU", "Irr_Rfd", "level"))) ->
      L2252.LN5_MgdCarbon_bio

=======
      select(c(LEVEL2_DATA_NAMES[["LN5_MgdCarbon"]], "GLU", "Irr_Rfd", "level")) ->
      L2252.LN5_MgdCarbon_bio

    # The old data system starts from average bioenergy yields (not separated by hi/lo).
    # It is supposed to multiply these yields by the ratio of hi/lo to average.
    # However, due to an error in mapping, this doesn't happen. As a result, there is
    # no difference in hist.veg.carbon.density for hi vs lo nests.
    # Since we start from hi/lo yields here, we get the correct results. Here, we will
    # reset them to the average in order to match the old data system.
    if(OLD_DATA_SYSTEM_BEHAVIOR){
      L2252.LN5_MgdCarbon_bio %>%
        group_by(region, LandNode4) %>%
        summarize(avg.veg.density = mean(hist.veg.carbon.density)) ->
        AVERAGE_DENSITY

      L2252.LN5_MgdCarbon_bio %>%
        left_join(AVERAGE_DENSITY, by=c("region", "LandNode4")) %>%
        mutate(hist.veg.carbon.density = avg.veg.density) %>%
        # Round now so that the numbers will match better
        mutate(hist.veg.carbon.density = round(hist.veg.carbon.density, aglu.DIGITS_C_DENSITY_CROP)) %>%
        mutate(veg.carbon.density = hist.veg.carbon.density) %>%
        select(-avg.veg.density) ->
        L2252.LN5_MgdCarbon_bio
    }

>>>>>>> fb8f482b
    # L2252.LN5_LeafGhostShare: Ghost share of the new landleaf (lo-input versus hi-input)
    # NOTE: The ghost shares are inferred from average land shares allocated to hi-input
    # versus lo-input, across all crops
    #
    # First, prep landshares for easier joining to L2241.LN4_LeafGhostShare data
    L181.LandShare_R_bio_GLU_irr %>%
      gather(variable, landshare, -GCAM_region_ID, -region, -GLU, -Irr_Rfd) %>%
      separate(variable, c("variable", "level")) %>%
      select(-GCAM_region_ID, -variable) %>%
      mutate(Irr_Rfd = toupper(Irr_Rfd)) ->
      L2252.LandShare_R_bio_GLU_irr

    # Second, relabel L2241 data and join the land share information
    L2252.LN5_MgdAllocation_bio %>%
      distinct(region, LandAllocatorRoot, LandNode1, LandNode2, LandNode3, LandNode4, LandNode5, LandLeaf) %>%
      mutate(tmp = LandLeaf) %>%
      separate(tmp, c("crop1", "crop2", "GLU", "Irr_Rfd", "level")) %>%
      select(-crop1, -crop2)  %>%
      # use left_join to keep NA's for further manipulation
      left_join(L2252.LandShare_R_bio_GLU_irr, by = c("region", "GLU", "Irr_Rfd", "level")) %>%
      mutate(ghost.unnormalized.share = round(landshare, aglu.DIGITS_LAND_USE),
             year = aglu.BIO_START_YEAR) %>%
      select(-landshare) %>%
      # For bio techs with no ghost share info, set lo- and hi-input techs to 0.5
      replace_na(replace = list(ghost.unnormalized.share = 0.5)) %>%
<<<<<<< HEAD
      select(one_of(c(LEVEL2_DATA_NAMES[["LN5_LeafGhostShare"]], "GLU", "Irr_Rfd", "level"))) ->
=======
      select(c(LEVEL2_DATA_NAMES[["LN5_LeafGhostShare"]], "GLU", "Irr_Rfd", "level")) ->
>>>>>>> fb8f482b
      L2252.LN5_LeafGhostShare

    # Calculate share of irrigated vs rainfed land
    # First, multiply irrigated land by aglu.IRR_GHOST_SHARE_MULT
    L181.LC_bm2_R_C_Yh_GLU_irr_level %>%
      mutate(value = if_else(Irr_Rfd == "irr", value * aglu.IRR_GHOST_SHARE_MULT, value)) ->
      ADJ_LAND_COVER

    # Next, compute total land by GLU, using adjust levels
    ADJ_LAND_COVER %>%
      filter(year == max(BASE_YEARS)) %>%
      group_by(region, GLU) %>%
      summarize(total_land = sum(value)) %>%
      ungroup() ->
      TOTAL_GLU_LAND

    # Finally, compute share of adjusted land cover that is irrigated or rainfed
    ADJ_LAND_COVER %>%
      mutate(Irr_Rfd = toupper(Irr_Rfd)) %>%
      filter(year == max(BASE_YEARS)) %>%
      group_by(region, GLU, Irr_Rfd) %>%
      summarize(value = sum(value)) %>%
      ungroup() %>%
      left_join(TOTAL_GLU_LAND, by=c("region", "GLU")) %>%
      mutate(landshare = value / total_land) %>%
      select(-value, -total_land) ->
      LANDSHARE_IRR_RFD

    # L2252.LN5_NodeGhostShare: Ghost share of the new nodes (irrigated versus rainfed)
    L2252.LN5_LeafGhostShare %>%
      distinct(region, LandAllocatorRoot, LandNode1, LandNode2, LandNode3, LandNode4, LandNode5, year, GLU, Irr_Rfd) %>%
      left_join(LANDSHARE_IRR_RFD, by=c("region", "GLU", "Irr_Rfd")) %>%
      mutate(ghost.unnormalized.share = round(landshare, aglu.DIGITS_LAND_USE)) %>%
      select(-landshare) %>%
      # For bio techs with no ghost share info, set irr to 0 and rfd to 1
      mutate(ghost.unnormalized.share = if_else(is.na(ghost.unnormalized.share) & Irr_Rfd == "RFD", 1, ghost.unnormalized.share)) %>%
      mutate(ghost.unnormalized.share = if_else(is.na(ghost.unnormalized.share) & Irr_Rfd == "IRR", 0, ghost.unnormalized.share)) %>%
<<<<<<< HEAD
      select(one_of(c(LEVEL2_DATA_NAMES[["LN5_NodeGhostShare"]]))) ->
=======
      select(c(LEVEL2_DATA_NAMES[["LN5_NodeGhostShare"]])) ->
>>>>>>> fb8f482b
      L2252.LN5_NodeGhostShare

    # Produce outputs
    L2252.LN5_Logit %>%
      add_title("Logit exponent of the fifth land nest by region") %>%
      add_units("NA") %>%
      add_comments("Logit exponent of the fifth land nest by region. AgLU regions") %>%
      add_comments("are given externally defined constant logit information.") %>%
      add_legacy_name("L2252.LN5_Logit") %>%
      add_precursors("L2242.LN4_Logit") ->
      L2252.LN5_Logit

    L2252.LN5_HistMgdAllocation_crop %>%
      add_title("Historical land cover for managed crop land (LT_GLU) in the fifth nest by region.") %>%
      add_units("billion square meters (bm2)") %>%
      add_comments("Historical land cover for managed crop land (LT_GLU) in the fifth nest, from L181 land cover data.") %>%
      add_legacy_name("L2252.LN5_HistMgdAllocation_crop") %>%
      add_precursors("common/GCAM_region_names",
                     "water/basin_to_country_mapping",
                     "L181.LC_bm2_R_C_Yh_GLU_irr_level",
                     "L2242.LN4_Logit") %>%
      add_flags(FLAG_PROTECT_FLOAT) ->
      L2252.LN5_HistMgdAllocation_crop

    L2252.LN5_MgdAllocation_crop %>%
      add_title("Land cover in the model base periods for managed crop land (LT_GLU) in the fifth nest by region.") %>%
      add_units("billion square meters (bm2)") %>%
      add_comments("Land cover in the model base periods for managed crop land (LT_GLU) in the fifth nest, from L181 land cover data.") %>%
      add_comments("Filter to remove zero production leafs, using L2012.AgProduction_ag_irr_mgmt") %>%
      add_legacy_name("L2252.LN5_MgdAllocation_crop") %>%
      same_precursors_as("L2252.LN5_HistMgdAllocation_crop") %>%
      add_precursors("L2012.AgProduction_ag_irr_mgmt") ->
      L2252.LN5_MgdAllocation_crop

    L2252.LN5_HistMgdAllocation_bio %>%
      add_title("Historical land cover for managed bio land (LT_GLU) in the fifth nest by region.") %>%
      add_units("billion square meters (bm2)") %>%
      add_comments("Historical land cover for managed bio land (LT_GLU) in the fifth nest by region,") %>%
      add_comments("generated directly from nest 4 files.") %>%
      add_legacy_name("L2252.LN5_HistMgdAllocation_bio") %>%
      same_precursors_as("L2252.LN5_HistMgdAllocation_crop") ->
      L2252.LN5_HistMgdAllocation_bio

    L2252.LN5_MgdAllocation_bio %>%
      add_title("Land cover in the model base periods for managed bio land (LT_GLU) in the fifth nest by region.") %>%
      add_units("billion square meters (bm2)") %>%
      add_comments("Land cover in the model base periods for managed bio land (LT_GLU) in the fifth nest by region,") %>%
      add_comments("generated directly from nest 4 files.") %>%
      add_legacy_name("L2252.LN5_MgdAllocation_bio") %>%
      same_precursors_as("L2252.LN5_HistMgdAllocation_crop") ->
      L2252.LN5_MgdAllocation_bio

    L2252.LN5_MgdCarbon_crop %>%
      add_title("Carbon content for managed crop land (LT_GLU) in fifth nest by region.") %>%
      add_units("Varies") %>%
      add_comments("Carbon content info for managed crop land (LT_GLU) in the fifth nest including soil and vegetative carbon,") %>%
      add_comments("calculated from yield and other biomass characteristics (e.g., root-shoot, harvest index, water content).") %>%
      add_legacy_name("L2252.LN5_MgdCarbon_crop") %>%
      add_precursors("common/GCAM_region_names", "water/basin_to_country_mapping", "aglu/GCAMLandLeaf_CdensityLT",
                      "aglu/A_Fodderbio_chars", "L171.ag_irrEcYield_kgm2_R_C_Y_GLU", "L171.ag_rfdEcYield_kgm2_R_C_Y_GLU",
                     "L111.ag_resbio_R_C", "L121.CarbonContent_kgm2_R_LT_GLU") ->
      L2252.LN5_MgdCarbon_crop

    L2252.LN5_MgdCarbon_bio %>%
      mutate(Irr_Rfd = tolower(Irr_Rfd)) %>%
      add_title("Carbon content for biofuel managed land (LT_GLU) in fifth nest by region.") %>%
      add_units("Varies") %>%
      add_comments("Carbon content info for biofuel managed land (LT_GLU) in the fifth nest including soil and vegetative carbon,") %>%
      add_comments("calculated from yield and other biomass characteristics (e.g., root-shoot, harvest index, water content).") %>%
      add_legacy_name("L2252.LN5_MgdCarbon_bio") %>%
      add_precursors("common/GCAM_region_names",
                     "water/basin_to_country_mapping",
                     "aglu/GCAMLandLeaf_CdensityLT",
                     "aglu/A_Fodderbio_chars",
                     "L2012.AgYield_bio_ref") ->
      L2252.LN5_MgdCarbon_bio

    L2252.LN5_LeafGhostShare %>%
      mutate(Irr_Rfd = tolower(Irr_Rfd)) %>%
      add_title("Ghost share of the landleaf in the fifth nest by region (lo-input versus hi-input)") %>%
      add_units("NA") %>%
      add_comments("Ghost share of the landleaf in the fifth nest by region. Ghost shares are inferred") %>%
      add_comments(" from average land shares allocated to hi-input versus lo-input in L181.LandShare, across all crops") %>%
      add_legacy_name("L2252.LN5_LeafGhostShare") %>%
      same_precursors_as("L2252.LN5_MgdAllocation_bio") %>%
      add_precursors("common/GCAM_region_names",
                     "water/basin_to_country_mapping",
                     "L181.LandShare_R_bio_GLU_irr") ->
      L2252.LN5_LeafGhostShare

    L2252.LN5_NodeGhostShare %>%
      add_title("Ghost share of the nest 4 nodes (irrigated versus rainfed)") %>%
      add_units("NA") %>%
      add_comments("Ghost share of the nest 4 nodes (irrigated versus rainfed).") %>%
      add_legacy_name("L2252.LN5_NodeGhostShare") %>%
      same_precursors_as("L2252.LN5_LeafGhostShare") %>%
      add_precursors("L181.LC_bm2_R_C_Yh_GLU_irr_level") ->
      L2252.LN5_NodeGhostShare

    return_data(L2252.LN5_Logit, L2252.LN5_HistMgdAllocation_crop, L2252.LN5_MgdAllocation_crop, L2252.LN5_HistMgdAllocation_bio, L2252.LN5_MgdAllocation_bio, L2252.LN5_MgdCarbon_crop, L2252.LN5_MgdCarbon_bio, L2252.LN5_LeafGhostShare, L2252.LN5_NodeGhostShare)
  } else {
    stop("Unknown command")
  }
}<|MERGE_RESOLUTION|>--- conflicted
+++ resolved
@@ -1,13 +1,9 @@
 #' module_aglu_L2252.land_input_5_irr_mgmt
 #'
-<<<<<<< HEAD
 #' This chunk producesthe inputs for the lowest level of the land nest, including disaggregated crop technologies:
 #' L2252.LN5_Logit, L2252.LN5_HistMgdAllocation_crop, L2252.LN5_MgdAllocation_crop,
 #' L2252.LN5_HistMgdAllocation_bio, L2252.LN5_MgdAllocation_bio, L2252.LN5_MgdCarbon_crop,
 #' L2252.LN5_MgdCarbon_bio, L2252.LN5_LeafGhostShare, L2252.LN5_NodeGhostShare
-=======
-#' Produce the inputs for the lowest level of the land nest, including disaggregated crop technologies.
->>>>>>> fb8f482b
 #'
 #' @param command API command to execute
 #' @param ... other optional parameters, depending on command
@@ -36,7 +32,6 @@
 #' @importFrom dplyr filter mutate select
 #' @importFrom tidyr gather spread
 #' @author ACS September 2017
-#' @export
 module_aglu_L2252.land_input_5_irr_mgmt <- function(command, ...) {
   if(command == driver.DECLARE_INPUTS) {
     return(c(FILE = "common/GCAM_region_names",
@@ -217,11 +212,7 @@
     # in the fifth land nest ie for each crop-irr-mgmt combo in each region-glu-year.
     ALL_LAND_ALLOCATION %>%
       filter(!grepl("biomass_grass", LandLeaf) & !grepl("biomass_tree", LandLeaf)) %>%
-<<<<<<< HEAD
       filter(year %in% aglu.LAND_HISTORY_YEARS) ->
-=======
-      filter(year %in% LAND_HISTORY_YEARS) ->
->>>>>>> fb8f482b
       L2252.LN5_HistMgdAllocation_crop
 
     # L2252.LN5_MgdAllocation_crop: cropland allocation
@@ -235,11 +226,7 @@
     # L2252.LN5_HistMgdAllocation_bio
     ALL_LAND_ALLOCATION %>%
       filter(grepl("biomass_grass", LandLeaf) | grepl("biomass_tree", LandLeaf)) %>%
-<<<<<<< HEAD
       filter(year %in% aglu.LAND_HISTORY_YEARS) ->
-=======
-      filter(year %in% LAND_HISTORY_YEARS) ->
->>>>>>> fb8f482b
       L2252.LN5_HistMgdAllocation_bio
 
     # L2252.LN5_MgdAllocation_bio
@@ -322,37 +309,9 @@
              LandNode4 = paste(GCAM_commodity, GLU, sep = "_"),
              LandNode5 = paste(LandNode4, Irr_Rfd, sep = "_"),
              LandLeaf = paste(LandNode5, level, sep = "_")) %>%
-<<<<<<< HEAD
-      select(one_of(c(LEVEL2_DATA_NAMES[["LN5_MgdCarbon"]], "GLU", "Irr_Rfd", "level"))) ->
-      L2252.LN5_MgdCarbon_bio
-
-=======
       select(c(LEVEL2_DATA_NAMES[["LN5_MgdCarbon"]], "GLU", "Irr_Rfd", "level")) ->
       L2252.LN5_MgdCarbon_bio
 
-    # The old data system starts from average bioenergy yields (not separated by hi/lo).
-    # It is supposed to multiply these yields by the ratio of hi/lo to average.
-    # However, due to an error in mapping, this doesn't happen. As a result, there is
-    # no difference in hist.veg.carbon.density for hi vs lo nests.
-    # Since we start from hi/lo yields here, we get the correct results. Here, we will
-    # reset them to the average in order to match the old data system.
-    if(OLD_DATA_SYSTEM_BEHAVIOR){
-      L2252.LN5_MgdCarbon_bio %>%
-        group_by(region, LandNode4) %>%
-        summarize(avg.veg.density = mean(hist.veg.carbon.density)) ->
-        AVERAGE_DENSITY
-
-      L2252.LN5_MgdCarbon_bio %>%
-        left_join(AVERAGE_DENSITY, by=c("region", "LandNode4")) %>%
-        mutate(hist.veg.carbon.density = avg.veg.density) %>%
-        # Round now so that the numbers will match better
-        mutate(hist.veg.carbon.density = round(hist.veg.carbon.density, aglu.DIGITS_C_DENSITY_CROP)) %>%
-        mutate(veg.carbon.density = hist.veg.carbon.density) %>%
-        select(-avg.veg.density) ->
-        L2252.LN5_MgdCarbon_bio
-    }
-
->>>>>>> fb8f482b
     # L2252.LN5_LeafGhostShare: Ghost share of the new landleaf (lo-input versus hi-input)
     # NOTE: The ghost shares are inferred from average land shares allocated to hi-input
     # versus lo-input, across all crops
@@ -378,11 +337,7 @@
       select(-landshare) %>%
       # For bio techs with no ghost share info, set lo- and hi-input techs to 0.5
       replace_na(replace = list(ghost.unnormalized.share = 0.5)) %>%
-<<<<<<< HEAD
-      select(one_of(c(LEVEL2_DATA_NAMES[["LN5_LeafGhostShare"]], "GLU", "Irr_Rfd", "level"))) ->
-=======
       select(c(LEVEL2_DATA_NAMES[["LN5_LeafGhostShare"]], "GLU", "Irr_Rfd", "level")) ->
->>>>>>> fb8f482b
       L2252.LN5_LeafGhostShare
 
     # Calculate share of irrigated vs rainfed land
@@ -420,11 +375,7 @@
       # For bio techs with no ghost share info, set irr to 0 and rfd to 1
       mutate(ghost.unnormalized.share = if_else(is.na(ghost.unnormalized.share) & Irr_Rfd == "RFD", 1, ghost.unnormalized.share)) %>%
       mutate(ghost.unnormalized.share = if_else(is.na(ghost.unnormalized.share) & Irr_Rfd == "IRR", 0, ghost.unnormalized.share)) %>%
-<<<<<<< HEAD
-      select(one_of(c(LEVEL2_DATA_NAMES[["LN5_NodeGhostShare"]]))) ->
-=======
       select(c(LEVEL2_DATA_NAMES[["LN5_NodeGhostShare"]])) ->
->>>>>>> fb8f482b
       L2252.LN5_NodeGhostShare
 
     # Produce outputs
