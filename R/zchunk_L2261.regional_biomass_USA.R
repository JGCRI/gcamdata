# Copyright 2019 Battelle Memorial Institute; see the LICENSE file.

#' module_gcamusa_L2261.regional_biomass_USA
#'
#' Create biomass supply sectors at the state level.
#'
#' @param command API command to execute
#' @param ... other optional parameters, depending on command
#' @return Depends on \code{command}: either a vector of required inputs,
#' a vector of output names, or (if \code{command} is "MAKE") all
#' the generated outputs: \code{L2261.DeleteSupplysector_bio_USA}, \code{L2261.Supplysector_bio_USA},
#' \code{L2261.SubsectorShrwtFllt_bio_USA}, \code{L2261.SubsectorInterp_bio_USA}, \code{L2261.SubsectorLogit_bio_USA},
#' \code{L2261.StubTech_bio_USA}, \code{L2261.StubTechMarket_bio_USA}, \code{L2261.StubTechShrwt_rbO_USA},
#' \code{L2261.StubTechFractSecOut_bio_USA}, \code{L2261.StubTechFractProd_bio_USA}, \code{L2261.Rsrc_DDGS_USA},
#' \code{L2261.RsrcPrice_DDGS_USA}, \code{L2261.Tech_rbm_USA}, \code{L2261.TechShrwt_rbm_USA},
#' \code{L2261.TechCoef_rbm_USA}, \code{L2261.Tech_dbm_USA}, \code{L2261.TechShrwt_dbm_USA},
#' \code{L2261.TechEff_dbm_USA}, \code{L2261.TechCost_dbm_USA}, \code{L2261.CarbonCoef_bio_USA},
#' \code{L2261.StubTechMarket_en_USA}, \code{L2261.StubTechMarket_elecS_USA}, \code{L2261.StubTechMarket_ind_USA},
#' \code{L2261.StubTechMarket_cement_USA}, \code{L2261.StubTechMarket_bld_USA}.
#' The corresponding file in the original data system was \code{L2261.regional_biomass_USA.R} (gcam-usa level2).
#' @details Create biomass supply sectors at the state level, in order ensure that biomass carbon-tracking is
#' contained entirely within the consuming region (state).
#' @importFrom assertthat assert_that
#' @importFrom dplyr distinct filter inner_join if_else mutate select semi_join
#' @author MTB Aug 2018
module_gcamusa_L2261.regional_biomass_USA <- function(command, ...) {
  if(command == driver.DECLARE_INPUTS) {
    return(c(FILE = "energy/A21.sector",
             FILE = "energy/A26.sector",
             FILE = "gcam-usa/A28.sector",
<<<<<<< HEAD
             FILE = 'gcam-usa/A23.elecS_tech_mapping_cool',
=======
             FILE = "energy/calibrated_techs",
             "L122.out_EJ_state_refining_F",
>>>>>>> 9ac1ae2c
             "L202.CarbonCoef",
             "L221.GlobalTechCoef_en",
             "L221.SubsectorInterp_en",
             "L221.StubTech_en",
             "L221.StubTechShrwt_bioOil",
             "L221.StubTechFractProd_en",
             "L221.StubTechFractSecOut_en",
             "L221.Rsrc_en",
             "L221.RsrcPrice_en",
             "L226.SubsectorInterp_en",
             "L226.GlobalTechEff_en",
             "L226.GlobalTechCost_en",
             "L222.StubTechMarket_en_USA",
             "L2234.StubTechMarket_elecS_USA",
             "L232.StubTechMarket_ind_USA",
             "L2321.StubTechMarket_cement_USA",
             "L244.StubTechMarket_bld",
             "L221.StubTechFractCalPrice_en",
             "L221.StubTechCalInput_bioOil",
             "L221.StubTechInterp_bioOil"))
  } else if(command == driver.DECLARE_OUTPUTS) {
    return(c("L2261.DeleteSupplysector_bio_USA",
             "L2261.Supplysector_bio_USA",
             "L2261.SubsectorShrwtFllt_bio_USA",
             "L2261.SubsectorInterp_bio_USA",
             "L2261.SubsectorLogit_bio_USA",
             "L2261.StubTech_bio_USA",
             "L2261.StubTechMarket_bio_USA",
             "L2261.StubTechShrwt_rbO_USA",
             "L2261.StubTechFractSecOut_bio_USA",
             "L2261.StubTechFractProd_bio_USA",
             "L2261.StubTechFractCalPrice_bio_USA",
             "L2261.StubTechCalInput_bio_USA",
             "L2261.StubTechInterp_bio_USA",
             "L2261.Rsrc_DDGS_USA",
             "L2261.RsrcPrice_DDGS_USA",
             "L2261.Tech_rbm_USA",
             "L2261.TechShrwt_rbm_USA",
             "L2261.TechCoef_rbm_USA",
             "L2261.Tech_dbm_USA",
             "L2261.TechShrwt_dbm_USA",
             "L2261.TechEff_dbm_USA",
             "L2261.TechCost_dbm_USA",
             "L2261.CarbonCoef_bio_USA",
             "L2261.StubTechMarket_en_USA",
             "L2261.StubTechMarket_elecS_USA",
             "L2261.StubTechMarket_ind_USA",
             "L2261.StubTechMarket_cement_USA",
             "L2261.StubTechMarket_bld_USA"))
  } else if(command == driver.MAKE) {

    all_data <- list(...)[[1]]

    # silence check package notes
    from.year <- input.cost <- input.unit <- logit.exponent <- logit.type <- market.name <-
      minicam.non.energy.input <- output.unit <- price.unit <- region <- sector.name <- state <-
      stub.technology <- subsector <- supplysector <- technology <- to.year <- year <- traded <-
      subsector.name <- share.weight <- fractional.secondary.output <- price <- fraction.produced <-
      PrimaryFuelCO2Coef.name <- PrimaryFuelCO2Coef <- minicam.energy.input <- sector <- calibrated.value <-
      value <- share <- fuel <- . <- NULL

    # Load required inputs
    A21.sector <- get_data(all_data, "energy/A21.sector")
    A26.sector <- get_data(all_data, "energy/A26.sector")
    A28.sector <- get_data(all_data, "gcam-usa/A28.sector")
<<<<<<< HEAD
    A23.elecS_tech_mapping_cool <- get_data(all_data, "gcam-usa/A23.elecS_tech_mapping_cool")
=======
    calibrated_techs <- get_data(all_data, "energy/calibrated_techs")
    L122.out_EJ_state_refining_F <- get_data(all_data, "L122.out_EJ_state_refining_F")
>>>>>>> 9ac1ae2c
    L202.CarbonCoef <- get_data(all_data, "L202.CarbonCoef")
    L221.GlobalTechCoef_en <- get_data(all_data, "L221.GlobalTechCoef_en")
    L221.SubsectorInterp_en <- get_data(all_data, "L221.SubsectorInterp_en")
    L221.StubTech_en <- get_data(all_data, "L221.StubTech_en")
    L221.StubTechShrwt_bioOil <- get_data(all_data, "L221.StubTechShrwt_bioOil")
    L221.StubTechFractProd_en <- get_data(all_data, "L221.StubTechFractProd_en")
    L221.StubTechFractSecOut_en <- get_data(all_data, "L221.StubTechFractSecOut_en")
    L221.Rsrc_en <- get_data(all_data, "L221.Rsrc_en")
    L221.RsrcPrice_en <- get_data(all_data, "L221.RsrcPrice_en")
    L226.SubsectorInterp_en <- get_data(all_data, "L226.SubsectorInterp_en")
    L226.GlobalTechEff_en <- get_data(all_data, "L226.GlobalTechEff_en")
    L226.GlobalTechCost_en <- get_data(all_data, "L226.GlobalTechCost_en")
    L222.StubTechMarket_en_USA <- get_data(all_data, "L222.StubTechMarket_en_USA")
    L2234.StubTechMarket_elecS_USA <- get_data(all_data, "L2234.StubTechMarket_elecS_USA")
    L232.StubTechMarket_ind_USA <- get_data(all_data, "L232.StubTechMarket_ind_USA")
    L2321.StubTechMarket_cement_USA <- get_data(all_data, "L2321.StubTechMarket_cement_USA")
    L244.StubTechMarket_bld <- get_data(all_data, "L244.StubTechMarket_bld")
    L221.StubTechFractCalPrice_en <- get_data(all_data, "L221.StubTechFractCalPrice_en")
    L221.StubTechCalInput_bioOil <- get_data(all_data, "L221.StubTechCalInput_bioOil")
    L221.StubTechInterp_bioOil <- get_data(all_data, "L221.StubTechInterp_bioOil")

    # ===================================================
    # Data Processing

    # Supply Sectors and Subsectors
    # Deleting USA-level biomass sectors
    # Not deleting USA regional biomass because gas processing & H2 central production
    # still both occur at the USA level and consume USA regional biomass
    A28.sector %>%
      filter(supplysector != "regional biomass") %>%
      mutate(region = gcam.USA_REGION) %>%
      select(region, supplysector) -> L2261.DeleteSupplysector_bio_USA

    # Supply sector information for state-level biomass sectors
    L2261.USA_biomass_sectors <- unique(A28.sector$supplysector)

    A21.sector %>%
      bind_rows(A26.sector) %>%
      filter(supplysector %in% L2261.USA_biomass_sectors) %>%
      repeat_add_columns(tibble::tibble(region = gcamusa.STATES)) %>%
      mutate(logit.year.fillout = min(MODEL_BASE_YEARS)) %>%
      select(LEVEL2_DATA_NAMES$Supplysector, logit.type) -> L2261.Supplysector_bio_USA

    # Subsector shareweights of state-level biomass sectors
    L2261.Supplysector_bio_USA %>%
      mutate(subsector = supplysector,
             year.fillout = min(MODEL_BASE_YEARS),
             share.weight = gcamusa.DEFAULT_SHAREWEIGHT) %>%
      select(LEVEL2_DATA_NAMES$SubsectorShrwtFllt) -> L2261.SubsectorShrwtFllt_bio_USA

    # Subsector shareweight interpolations for state-level biomass sectors
    L221.SubsectorInterp_en %>%
      bind_rows(L226.SubsectorInterp_en) %>%
      filter(region == gcam.USA_REGION) %>%
      # filter for biomass supply sectors
      semi_join(A28.sector, by = c("supplysector")) %>%
      select(-region) %>%
      repeat_add_columns(tibble::tibble(region = gcamusa.STATES)) %>%
      select(LEVEL2_DATA_NAMES$SubsectorInterp) -> L2261.SubsectorInterp_bio_USA

    # NOTE: There is only one tech per subsector so the logit choice does not matter
    L2261.SubsectorShrwtFllt_bio_USA %>%
      select(LEVEL2_DATA_NAMES$Subsector) %>%
      mutate(logit.year.fillout = min(MODEL_BASE_YEARS),
             logit.exponent = gcamusa.DEFAULT_LOGITEXP,
             logit.type = gcamusa.DEFAULT_LOGIT_TYPE) -> L2261.SubsectorLogit_bio_USA


    # Stub-technologies for biomass sectors that consume from global markets
    # Stub-technologies for state-level biomass sector
    L221.StubTech_en %>%
      filter(region == gcam.USA_REGION) %>%
      # filter for biomass supply sectors
      semi_join(A28.sector, by = c("supplysector")) %>%
      # NOTE: can't use stub technology for state-level regional biomass sectors
      # because they would inherit the wrong energy-inputs
      filter(stub.technology != "regional biomass") %>%
      select(-region) %>%
      repeat_add_columns(tibble::tibble(region = gcamusa.STATES)) %>%
      select(LEVEL2_DATA_NAMES$StubTech) -> L2261.StubTech_bio_USA

    # Technology inputs & markets of state-level biomass sectors
    L221.GlobalTechCoef_en %>%
      rename(supplysector = sector.name, subsector = subsector.name, stub.technology = technology) %>%
      semi_join(L2261.StubTech_bio_USA, by = c("supplysector", "subsector", "stub.technology")) %>%
      repeat_add_columns(tibble::tibble(region = gcamusa.STATES)) %>%
      mutate(market.name = gcam.USA_REGION) %>%
      select(LEVEL2_DATA_NAMES$StubTechMarket) -> L2261.StubTechMarket_bio_USA

    # Technology share-weights of state-level regional biomassOil sectors
    L221.StubTechShrwt_bioOil %>%
      # mutate that does nothing to ensure prior metadata is dropped
      mutate(region = region) %>%
      filter(region == gcam.USA_REGION) -> L2261.StubTechShrwt_rbO_USA
    if(nrow(L2261.StubTechShrwt_rbO_USA) > 0) {
      L2261.StubTechShrwt_rbO_USA %>%
        select(-region) %>%
        repeat_add_columns(tibble::tibble(region = gcamusa.STATES)) %>%
        select(LEVEL2_DATA_NAMES$StubTechYr, share.weight) -> L2261.StubTechShrwt_rbO_USA
    }

    # Secondary (feed) outputs of global technologies for upstream (bio)energy
    # NOTE: secondary outputs are only considered in future time periods
    # NOTE: secondary outputs are only written for the regions/technologies where applicable,
    # so the global tech database can not be used
    L221.StubTechFractSecOut_en %>%
      filter(region == gcam.USA_REGION) %>%
      # filter for biomass supply sectors
      semi_join(A28.sector, by = c("supplysector")) %>%
      select(-region) %>%
      repeat_add_columns(tibble::tibble(region = gcamusa.STATES)) %>%
      select(LEVEL2_DATA_NAMES$StubTechFractSecOut) -> L2261.StubTechFractSecOut_bio_USA

    # Cost curve points for producing secondary output feedcrops
    L221.StubTechFractProd_en %>%
      filter(region == gcam.USA_REGION) %>%
      # filter for biomass supply sectors
      semi_join(A28.sector, by = c("supplysector")) %>%
      select(-region) %>%
      repeat_add_columns(tibble::tibble(region = gcamusa.STATES)) %>%
      select(LEVEL2_DATA_NAMES$StubTechYr, fractional.secondary.output, price, fraction.produced) -> L2261.StubTechFractProd_bio_USA

    L221.StubTechFractCalPrice_en %>%
      filter(region == gcam.USA_REGION) %>%
      select(-region) %>%
      repeat_add_columns(tibble::tibble(region = gcamusa.STATES)) %>%
      select(LEVEL2_DATA_NAMES$StubTechFractCalPrice) -> L2261.StubTechFractCalPrice_bio_USA

    calibrated_techs %>%
      # filter for biomass supply sectors
      semi_join(A28.sector, by=c("minicam.energy.input" = "supplysector")) %>%
      select(sector, minicam.energy.input) %>%
      # filter for biomass energy only
      inner_join(L122.out_EJ_state_refining_F, c("sector")) %>%
      #filter(value != 0) %>%
      select(-sector, -fuel) %>%
      group_by(minicam.energy.input, year) %>%
      mutate(share = value / sum(value),
             share = if_else(is.na(share), 0, share)) %>%
      ungroup() %>%
      rename(supplysector = minicam.energy.input) %>%
      # expand L221.StubTechCalInput_bioOil to the states, adjust calibrated.value by the state shares
      left_join(filter(L221.StubTechCalInput_bioOil, region == gcam.USA_REGION), ., by=c("supplysector", "year")) %>%
      mutate(calibrated.value = share * calibrated.value,
             region = state) %>%
      select(LEVEL2_DATA_NAMES$StubTechCalInput) -> L2261.StubTechCalInput_bio_USA

    L221.StubTechInterp_bioOil %>%
      filter(region == gcam.USA_REGION) %>%
      select(-region) %>%
      repeat_add_columns(tibble::tibble(region = gcamusa.STATES)) %>%
      select(LEVEL2_DATA_NAMES$StubTechInterp) -> L2261.StubTechInterp_bio_USA

    # Connecting state-level DDGS & feedcakes secondary outputs to USA sector
    # depletable resource info for state-level DDGS & feedcake secondary outputs
    L221.Rsrc_en %>%
      filter(region == gcam.USA_REGION) %>%
      select(-region) %>%
      repeat_add_columns(tibble::tibble(region = gcamusa.STATES)) %>%
      select(LEVEL2_DATA_NAMES$Rsrc) -> L2261.Rsrc_DDGS_USA

    # Depletable resource prices for state-level DDGS & feedcake secondary outputs
    L221.RsrcPrice_en %>%
      filter(region == gcam.USA_REGION) %>%
      select(-region) %>%
      repeat_add_columns(tibble::tibble(region = gcamusa.STATES)) %>%
      select(LEVEL2_DATA_NAMES$RsrcPrice) -> L2261.RsrcPrice_DDGS_USA


    # Technologies for state-level regional biomass sectors, which consume "regional biomass" from USA regional biomass sector
    # NOTE: can't use stub technology for state-level regional biomass sectors because they would inherit the wrong energy-inputs
    L221.StubTech_en %>%
      filter(region == gcam.USA_REGION,
             stub.technology == "regional biomass") %>%
      select(-region) %>%
      repeat_add_columns(tibble::tibble(region = gcamusa.STATES)) %>%
      rename(technology = stub.technology) %>%
      select(LEVEL2_DATA_NAMES$Tech) -> L2261.Tech_rbm_USA

    # Technology shareweights of state-level regional biomass sectors
    L2261.Tech_rbm_USA %>%
      repeat_add_columns(tibble::tibble(year = MODEL_YEARS)) %>%
      mutate(share.weight = gcamusa.DEFAULT_SHAREWEIGHT) %>%
      select(LEVEL2_DATA_NAMES$TechYr, share.weight) -> L2261.TechShrwt_rbm_USA

    # Technology input & efficiencies of state-level regional biomass sectors
    # State-level regional biomass sectors consume "regional biomass" from USA regional biomass sector
    # This is done to avoid any potential conflict with the bio trade feature
    L2261.TechShrwt_rbm_USA %>%
      select(LEVEL2_DATA_NAMES$TechYr) %>%
      mutate(minicam.energy.input = "regional biomass",
             coefficient = gcamusa.DEFAULT_COEFFICIENT,
             market.name = gcam.USA_REGION) %>%
      select(LEVEL2_DATA_NAMES$TechCoef) -> L2261.TechCoef_rbm_USA


    # Technologies for delivered biomass sectors, which consume from state-level markets
    # NOTE: can't use stub technology for delivered biomass sectors because they would inherit the wrong energy-inputs
    # Technologies for state-level delivered biomass sector
    L226.GlobalTechEff_en %>%
      # filter for biomass supply sectors
      semi_join(A28.sector, by = c("sector.name" = "supplysector")) %>%
      rename(supplysector = sector.name, subsector = subsector.name) %>%
      repeat_add_columns(tibble::tibble(region = gcamusa.STATES)) %>%
      select(LEVEL2_DATA_NAMES$Tech) %>%
      distinct() -> L2261.Tech_dbm_USA

    # Technology shareweights of state-level delivered biomass sectors
    L2261.Tech_dbm_USA %>%
      repeat_add_columns(tibble::tibble(year = MODEL_YEARS)) %>%
      mutate(share.weight = gcamusa.DEFAULT_SHAREWEIGHT) %>%
      select(LEVEL2_DATA_NAMES$TechYr, share.weight) -> L2261.TechShrwt_dbm_USA

    # Technology efficiencies of state-level delivered biomass sectors
    L226.GlobalTechEff_en %>%
      # filter for biomass supply sectors
      semi_join(A28.sector, by = c("sector.name" = "supplysector")) %>%
      rename(supplysector = sector.name, subsector = subsector.name) %>%
      repeat_add_columns(tibble::tibble(region = gcamusa.STATES)) %>%
      mutate(market.name = region) %>%
      select(LEVEL2_DATA_NAMES$TechEff) -> L2261.TechEff_dbm_USA

    # Technology costs for state-level delivered biomass sectors
    L226.GlobalTechCost_en %>%
      # filter for biomass supply sectors
      semi_join(A28.sector, by = c("sector.name" = "supplysector")) %>%
      rename(supplysector = sector.name, subsector = subsector.name)  %>%
      repeat_add_columns(tibble::tibble(region = gcamusa.STATES)) %>%
      select(LEVEL2_DATA_NAMES$TechCost) -> L2261.TechCost_dbm_USA


    # Carbon coefficients for state-level biomass sectors
    L202.CarbonCoef %>%
      filter(region == gcam.USA_REGION,
             PrimaryFuelCO2Coef.name %in% c(L2261.USA_biomass_sectors)) %>%
      select(-region) %>%
      repeat_add_columns(tibble::tibble(region = gcamusa.STATES)) %>%
      select(region, PrimaryFuelCO2Coef.name, PrimaryFuelCO2Coef) -> L2261.CarbonCoef_bio_USA

    # Adjusting the carbon coefficient for USA regional biomass
    # This is necessary because, in order to ensure compatibility with the
    # bio trade and negative emissions budget features, US states can't consume biomass
    # from the global market, but rather consume regional biomass from the USA market.
    # In order to associate the sequestered carbon embedded in biomass feedstocks with
    # the state in which they're consumed (rather than the USA region), we set the
    # USA regional biomass carbon coefficient to zero
    L202.CarbonCoef %>%
      filter(region == gcam.USA_REGION,
             PrimaryFuelCO2Coef.name == "regional biomass") %>%
      mutate(PrimaryFuelCO2Coef = 0) %>%
      select(region, PrimaryFuelCO2Coef.name, PrimaryFuelCO2Coef) -> L2261.CarbonCoef_rbm_USA

    L2261.CarbonCoef_rbm_USA %>%
      bind_rows(L2261.CarbonCoef_bio_USA) -> L2261.CarbonCoef_bio_USA


    # Update minicam-energy-inputs for technologies that consume biomass
    set_state_biomass_markets <- function( data ){
      data_new <- data %>%
        filter(region %in% gcamusa.STATES,
               minicam.energy.input %in% L2261.USA_biomass_sectors) %>%
        mutate(market.name  = region)
      return( data_new)
    }

    # Energy Transformation (Refining)
    L2261.StubTechMarket_en_USA <- set_state_biomass_markets(L222.StubTechMarket_en_USA)

    # Electricity (load segments)
    L2261.StubTechMarket_elecS_USA <- set_state_biomass_markets(L2234.StubTechMarket_elecS_USA)

    # Industry
    L2261.StubTechMarket_ind_USA <- set_state_biomass_markets(L232.StubTechMarket_ind_USA)

    # Cement
    L2261.StubTechMarket_cement_USA <- set_state_biomass_markets(L2321.StubTechMarket_cement_USA)

    # Buildings
    L2261.StubTechMarket_bld_USA <- set_state_biomass_markets(L244.StubTechMarket_bld)


    ## To account for new nesting-subsector structure and to add cooling technologies, we must expand certain outputs
    add_cooling_techs <- function(data){
      data %>%
        left_join(A23.elecS_tech_mapping_cool,
                  by=c("stub.technology"="Electric.sector.technology",
                       "supplysector"="Electric.sector","subsector")) %>%
        select(-technology,-subsector_1)%>%
        rename(technology = to.technology,
               subsector0 = subsector,
               subsector = stub.technology) -> data_new

      data_new %>% filter(grepl("seawater",technology)) %>% filter(!(region %in% gcamusa.NO_SEAWATER_STATES)) %>%
        bind_rows(data_new %>% filter(!grepl("seawater",technology))) %>%
        arrange(region,year) -> data_new
      return(data_new)
    }
    L2261.StubTechMarket_elecS_USA <- add_cooling_techs(L2261.StubTechMarket_elecS_USA)


    # ===================================================
    # Produce outputs

    L2261.DeleteSupplysector_bio_USA %>%
      add_title("Delete USA-level Biomass Sectors") %>%
      add_units("NA") %>%
      add_comments("USA regional biomass not deleted") %>%
      add_comments("USA gas processing & H2 central production sectors still consume USA regional biomass") %>%
      add_legacy_name("L2261.DeleteSupplysector_bio_USA") %>%
      add_precursors("gcam-usa/A28.sector") ->
      L2261.DeleteSupplysector_bio_USA

    L2261.Supplysector_bio_USA %>%
      add_title("State-level Biomass Supply Sector Information") %>%
      add_units("unitless") %>%
      add_comments("Supply sector information for state-level biomass supply sectors") %>%
      add_legacy_name("L2261.Supplysector_bio_USA") %>%
      add_precursors("energy/A21.sector",
                     "energy/A26.sector",
                     "gcam-usa/A28.sector") ->
      L2261.Supplysector_bio_USA

    L2261.SubsectorShrwtFllt_bio_USA %>%
      add_title("Subsector Shareweights for State-level Biomass Supply Sectors") %>%
      add_units("unitless") %>%
      add_comments("Subsector shareweights for state-level biomass supply sectors") %>%
      add_legacy_name("L2261.SubsectorShrwtFllt_bio_USA") %>%
      same_precursors_as("L2261.Supplysector_bio_USA") ->
      L2261.SubsectorShrwtFllt_bio_USA

    L2261.SubsectorInterp_bio_USA %>%
      add_title("Subsector Shareweights for State-level Biomass Supply Sectors") %>%
      add_units("NA") %>%
      add_comments("Subsector shareweight interpolations for state-level biomass supply sectors") %>%
      add_legacy_name("L2261.SubsectorInterp_bio_USA") %>%
      add_precursors("gcam-usa/A28.sector",
                     "L221.SubsectorInterp_en",
                     "L226.SubsectorInterp_en") ->
      L2261.SubsectorInterp_bio_USA

    L2261.SubsectorLogit_bio_USA %>%
      add_title("Subsector Logits for State-level Biomass Supply Sectors") %>%
      add_units("unitless") %>%
      add_comments("Subsector logits for state-level biomass supply sectors") %>%
      add_comments("There is only one tech per subsector so the logit choice does not matter") %>%
      add_legacy_name("L2261.SubsectorLogit_bio_USA") %>%
      same_precursors_as("L2261.Supplysector_bio_USA") ->
      L2261.SubsectorLogit_bio_USA

    L2261.StubTech_bio_USA %>%
      add_title("State-level Biomass Supply Sector Stub Technologies") %>%
      add_units("NA") %>%
      add_comments("Stub-technologies for state-level biomass supply sectors") %>%
      add_legacy_name("L2261.StubTech_bio_USA") %>%
      add_precursors("gcam-usa/A28.sector",
                     "L221.StubTech_en") ->
      L2261.StubTech_bio_USA

    L2261.StubTechMarket_bio_USA %>%
      add_title("Technology Market Information for State-level Biomass Supply Sectors") %>%
      add_units("NA") %>%
      add_comments("Technology inputs and markets for state-level biomass supply sectors") %>%
      add_legacy_name("L2261.StubTechMarket_bio_USA") %>%
      add_precursors("gcam-usa/A28.sector",
                     "L221.GlobalTechCoef_en",
                     "L221.StubTech_en") ->
      L2261.StubTechMarket_bio_USA

    L2261.StubTechShrwt_rbO_USA %>%
      add_title("Technology Shareweights for State-level Regional Biomass Oil Supply Sectors") %>%
      add_units("unitless") %>%
      add_comments("Technology share-weights for state-level regional biomassOil supply sectors") %>%
      add_legacy_name("L2261.StubTechShrwt_rbO_USA") %>%
      add_precursors("L221.StubTechShrwt_bioOil") ->
      L2261.StubTechShrwt_rbO_USA

    L2261.StubTechFractSecOut_bio_USA %>%
      add_title("Secondary Feed Outputs of State-level Biomass Supply Sectors") %>%
      add_units("fractions") %>%
      add_comments("Secondary output (DDGS and feedcakes) generated from corn and biomassOil only") %>%
      add_comments("Secondary outputs are only considered in future time periods") %>%
      add_legacy_name("L2261.StubTechFractSecOut_bio_USA") %>%
      add_precursors("gcam-usa/A28.sector",
                     "L221.StubTechFractSecOut_en") ->
      L2261.StubTechFractSecOut_bio_USA

    L2261.StubTechFractProd_bio_USA %>%
      add_title("Production Information for State-level Biomass Supply Sector Secondary Feed Outputs") %>%
      add_units("1975$ (price); fraction") %>%
      add_comments("Cost curve points (prices and production fraction) for producing secondary output feedcrops") %>%
      add_comments("Secondary output (DDGS and feedcakes) generated from corn and biomassOil only") %>%
      add_legacy_name("L2261.StubTechFractProd_bio_USA") %>%
      add_precursors("gcam-usa/A28.sector",
                     "L221.StubTechFractProd_en") ->
      L2261.StubTechFractProd_bio_USA

    L2261.StubTechFractCalPrice_bio_USA %>%
      add_title("Calibrated historical price for DDGS") %>%
      add_units("1975$/kg") %>%
      add_comments("Value only relevant for share-weight calculation") %>%
      add_precursors("L221.StubTechFractCalPrice_en") ->
      L2261.StubTechFractCalPrice_bio_USA

    L2261.StubTechCalInput_bio_USA %>%
      add_title("Calibrated output of biomassOil by feedstock type") %>%
      add_units("Mt/yr") %>%
      add_comments("Calibration is necessary to allow regions to have multiple biomassOil feedstocks") %>%
      add_precursors("energy/calibrated_techs",
                     "gcam-usa/A28.sector",
                     "L122.out_EJ_state_refining_F",
                     "L221.StubTechCalInput_bioOil") ->
      L2261.StubTechCalInput_bio_USA

    L2261.StubTechInterp_bio_USA %>%
      add_title("biomassOil technology (feedstock type) shareweight interpolation") %>%
      add_units("unitless") %>%
      add_comments("Regions with multiple feedstocks in the base year have their share-weights passed forward") %>%
      add_precursors("L221.StubTechInterp_bioOil") ->
      L2261.StubTechInterp_bio_USA

    L2261.Rsrc_DDGS_USA %>%
      add_title("Depletable Resource Information for State-level Biomass Supply Sector Secondary Feed Outputs") %>%
      add_units("NA") %>%
      add_comments("Depletable resource info for state-level DDGS & feedcake secondary outputs") %>%
      add_legacy_name("L2261.Rsrc_DDGS_USA") %>%
      add_precursors("L221.Rsrc_en") ->
      L2261.Rsrc_DDGS_USA

    L2261.RsrcPrice_DDGS_USA %>%
      add_title("Depletable Resource Information for State-level Biomass Supply Sector Secondary Feed Outputs") %>%
      add_units("1975$/kg") %>%
      add_comments("Depletable resource prices for state-level DDGS & feedcake secondary outputs") %>%
      add_legacy_name("L2261.RsrcPrice_DDGS_USA") %>%
      add_precursors("L221.RsrcPrice_en") ->
      L2261.RsrcPrice_DDGS_USA

    L2261.Tech_rbm_USA %>%
      add_title("State-level Regional Biomass Technologies") %>%
      add_units("NA") %>%
      add_comments("Technologies for state-level regional biomass sector") %>%
      add_comments("Can't use stub-technology tag for regional biomass sectors because they would inherit the wrong energy-inputs") %>%
      add_precursors("L221.StubTech_en") ->
    L2261.Tech_rbm_USA

    L2261.TechShrwt_rbm_USA%>%
      add_title("Technology Shareweights for State-level Regional Biomass Sectors") %>%
      add_units("unitless") %>%
      add_comments("Technology shareweights for state-level regional biomass sectors") %>%
      same_precursors_as("L2261.Tech_rbm_USA") ->
    L2261.TechShrwt_rbm_USA

    L2261.TechCoef_rbm_USA%>%
      add_title("Technology Market Info for State-level Regional Biomass Sectors") %>%
      add_units("unitless") %>%
      add_comments("Technology market info and coefficients for state-level regional biomass sectors") %>%
      same_precursors_as("L2261.Tech_rbm_USA") ->
    L2261.TechCoef_rbm_USA

    L2261.Tech_dbm_USA %>%
      add_title("State-level Delivered Biomass Technologies") %>%
      add_units("NA") %>%
      add_comments("Technologies for state-level delivered biomass sector") %>%
      add_comments("Can't use stub-technology tag for delivered biomass sectors because they would inherit the wrong energy-inputs") %>%
      add_legacy_name("L2261.Tech_dbm_USA") %>%
      add_precursors("gcam-usa/A28.sector",
                     "L226.GlobalTechEff_en") ->
      L2261.Tech_dbm_USA

    L2261.TechShrwt_dbm_USA %>%
      add_title("Technology Shareweights for State-level Delivered Biomass Sectors") %>%
      add_units("unitless") %>%
      add_comments("Technology shareweights for state-level delivered biomass sectors") %>%
      add_legacy_name("L2261.TechShrwt_dbm_USA") %>%
      same_precursors_as("L2261.Tech_dbm_USA") ->
      L2261.TechShrwt_dbm_USA

    L2261.TechEff_dbm_USA %>%
      add_title("Technology Efficiencies for State-level Delivered Biomass Sectors") %>%
      add_units("unitless") %>%
      add_comments("Technology efficiencies for state-level delivered biomass sectors") %>%
      add_legacy_name("L2261.TechEff_dbm_USA") %>%
      add_precursors("gcam-usa/A28.sector",
                     "L226.GlobalTechEff_en") ->
      L2261.TechEff_dbm_USA

    L2261.TechCost_dbm_USA %>%
      add_title("Technology Costs for State-level Delivered Biomass Sectors") %>%
      add_units("1975$/GJ") %>%
      add_comments("Technology costs for state-level delivered biomass sectors") %>%
      add_legacy_name("L2261.TechCost_dbm_USA") %>%
      add_precursors("gcam-usa/A28.sector",
                     "L226.GlobalTechCost_en") ->
      L2261.TechCost_dbm_USA

    L2261.CarbonCoef_bio_USA %>%
      add_title("Primary Energy CO2 Coefficient") %>%
      add_units("kgC/GJ") %>%
      add_comments("Carbon coefficients for state-level biomass sectors") %>%
      add_legacy_name("L2261.CarbonCoef_bio_USA") %>%
      add_precursors("gcam-usa/A28.sector",
                     "L202.CarbonCoef") ->
      L2261.CarbonCoef_bio_USA

    L2261.StubTechMarket_en_USA %>%
      add_title("Market Information for State-level Refining Sectors") %>%
      add_units("NA") %>%
      add_comments("Updating market information for biomass inputs to state-level refining sectors") %>%
      add_comments("Now consuming from state-level biomass supply sectors") %>%
      add_precursors("gcam-usa/A28.sector",
                     "L222.StubTechMarket_en_USA") ->
      L2261.StubTechMarket_en_USA

    L2261.StubTechMarket_elecS_USA %>%
      add_title("Market Information for State-level (multiple load segment) Electricity Sectors") %>%
      add_units("NA") %>%
      add_comments("Updating market information for biomass inputs to state-level electricity sectors") %>%
      add_comments("Now consuming from state-level biomass supply sectors") %>%
      add_precursors("gcam-usa/A28.sector",
                     'gcam-usa/A23.elecS_tech_mapping_cool',
                     "L2234.StubTechMarket_elecS_USA") ->
      L2261.StubTechMarket_elecS_USA

    L2261.StubTechMarket_ind_USA %>%
      add_title("Market Information for State-level Industrial Energy Use Sectors") %>%
      add_units("NA") %>%
      add_comments("Updating market information for biomass inputs to state-level industrial energy use sectors") %>%
      add_comments("Now consuming from state-level biomass supply sectors") %>%
      add_precursors("gcam-usa/A28.sector",
                     "L232.StubTechMarket_ind_USA") ->
      L2261.StubTechMarket_ind_USA

    L2261.StubTechMarket_cement_USA %>%
      add_title("Market Information for State-level Process Heat Cement Sectors") %>%
      add_units("NA") %>%
      add_comments("Updating market information for biomass inputs to state-level process heat cement sectors") %>%
      add_comments("Now consuming from state-level biomass supply sectors") %>%
      add_precursors("gcam-usa/A28.sector",
                     "L2321.StubTechMarket_cement_USA") ->
      L2261.StubTechMarket_cement_USA

    L2261.StubTechMarket_bld_USA %>%
      add_title("Market Information for State-level Building Sectors") %>%
      add_units("NA") %>%
      add_comments("Updating market information for biomass inputs to state-level building sectors") %>%
      add_comments("Now consuming from state-level biomass supply sectors") %>%
      add_precursors("gcam-usa/A28.sector",
                     "L244.StubTechMarket_bld") ->
      L2261.StubTechMarket_bld_USA


    return_data(L2261.DeleteSupplysector_bio_USA,
                L2261.Supplysector_bio_USA,
                L2261.SubsectorShrwtFllt_bio_USA,
                L2261.SubsectorInterp_bio_USA,
                L2261.SubsectorLogit_bio_USA,
                L2261.StubTech_bio_USA,
                L2261.StubTechMarket_bio_USA,
                L2261.StubTechShrwt_rbO_USA,
                L2261.StubTechFractSecOut_bio_USA,
                L2261.StubTechFractProd_bio_USA,
                L2261.StubTechFractCalPrice_bio_USA,
                L2261.StubTechCalInput_bio_USA,
                L2261.StubTechInterp_bio_USA,
                L2261.Rsrc_DDGS_USA,
                L2261.RsrcPrice_DDGS_USA,
                L2261.Tech_rbm_USA,
                L2261.TechShrwt_rbm_USA,
                L2261.TechCoef_rbm_USA,
                L2261.Tech_dbm_USA,
                L2261.TechShrwt_dbm_USA,
                L2261.TechEff_dbm_USA,
                L2261.TechCost_dbm_USA,
                L2261.CarbonCoef_bio_USA,
                L2261.StubTechMarket_en_USA,
                L2261.StubTechMarket_elecS_USA,
                L2261.StubTechMarket_ind_USA,
                L2261.StubTechMarket_cement_USA,
                L2261.StubTechMarket_bld_USA)
  } else {
    stop("Unknown command")
  }
}<|MERGE_RESOLUTION|>--- conflicted
+++ resolved
@@ -28,12 +28,9 @@
     return(c(FILE = "energy/A21.sector",
              FILE = "energy/A26.sector",
              FILE = "gcam-usa/A28.sector",
-<<<<<<< HEAD
              FILE = 'gcam-usa/A23.elecS_tech_mapping_cool',
-=======
              FILE = "energy/calibrated_techs",
              "L122.out_EJ_state_refining_F",
->>>>>>> 9ac1ae2c
              "L202.CarbonCoef",
              "L221.GlobalTechCoef_en",
              "L221.SubsectorInterp_en",
@@ -99,12 +96,9 @@
     A21.sector <- get_data(all_data, "energy/A21.sector")
     A26.sector <- get_data(all_data, "energy/A26.sector")
     A28.sector <- get_data(all_data, "gcam-usa/A28.sector")
-<<<<<<< HEAD
     A23.elecS_tech_mapping_cool <- get_data(all_data, "gcam-usa/A23.elecS_tech_mapping_cool")
-=======
     calibrated_techs <- get_data(all_data, "energy/calibrated_techs")
     L122.out_EJ_state_refining_F <- get_data(all_data, "L122.out_EJ_state_refining_F")
->>>>>>> 9ac1ae2c
     L202.CarbonCoef <- get_data(all_data, "L202.CarbonCoef")
     L221.GlobalTechCoef_en <- get_data(all_data, "L221.GlobalTechCoef_en")
     L221.SubsectorInterp_en <- get_data(all_data, "L221.SubsectorInterp_en")
