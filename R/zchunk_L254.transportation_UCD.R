# Copyright 2019 Battelle Memorial Institute; see the LICENSE file.

#' module_energy_L254.transportation_UCD
#'
#' Calculate transportation data using information from the global UCD transportation technology database.
#'
#' @param command API command to execute
#' @param ... other optional parameters, depending on command
#' @return Depends on \code{command}: either a vector of required inputs,
#' a vector of output names, or (if \code{command} is "MAKE") all
#' the generated outputs: \code{L254.Supplysector_trn}, \code{L254.FinalEnergyKeyword_trn}, \code{L254.tranSubsectorLogit},
#' \code{L254.tranSubsectorShrwt}, \code{L254.tranSubsectorShrwtFllt}, \code{L254.tranSubsectorInterp},
#' \code{L254.tranSubsectorInterpTo}, \code{L254.tranSubsectorSpeed}, \code{L254.tranSubsectorSpeed_passthru},
#' \code{L254.tranSubsectorSpeed_noVOTT}, \code{L254.tranSubsectorSpeed_nonmotor}, \code{L254.tranSubsectorVOTT},
#' \code{L254.tranSubsectorFuelPref}, \code{L254.StubTranTech}, \code{L254.StubTech_passthru}, \code{L254.StubTech_nonmotor},
#' \code{L254.GlobalTechShrwt_passthru}, \code{L254.GlobalTechShrwt_nonmotor}, \code{L254.GlobalTechCoef_passthru},
#' \code{L254.GlobalRenewTech_nonmotor}, \code{L254.GlobalTranTechInterp}, \code{L254.GlobalTranTechShrwt},
#' \code{L254.GlobalTranTechSCurve}, \code{L254.StubTranTechCalInput}, \code{L254.StubTranTechLoadFactor},
#' \code{L254.StubTranTechCost}, \code{L254.StubTranTechCoef}, \code{L254.StubTechCalInput_passthru},
#' \code{L254.StubTechProd_nonmotor}, \code{L254.PerCapitaBased_trn}, \code{L254.PriceElasticity_trn},
#' \code{L254.IncomeElasticity_trn}, \code{L254.BaseService_trn}. The corresponding file in the
#' original data system was \code{L254.transportation_UCD.R} (energy level2).
#' @details Due to the asymmetrical nature of the transportation sectors in the various regions, we can't simply write
#' generic information to all regions. Instead, technology information is read from the global UCD transportation
#' technology database, and supplysector and subsector attributes are matched in from lookup tables.
#' @importFrom assertthat assert_that
#' @importFrom dplyr anti_join arrange bind_rows filter if_else group_by left_join mutate one_of pull select semi_join summarise contains desc
#' @importFrom tidyr complete nesting
#' @author AJS September 2017
module_energy_L254.transportation_UCD <- function(command, ...) {
  if(command == driver.DECLARE_INPUTS) {
    return(c(FILE = "common/GCAM_region_names",
             FILE = "energy/mappings/UCD_techs",
             FILE = "energy/mappings/UCD_techs_revised",
             FILE = "energy/A54.demand",
             FILE = "energy/A54.demand_ssp1",
             FILE = "energy/A54.sector",
             FILE = "energy/A54.tranSubsector_logit",
             FILE = "energy/A54.tranSubsector_shrwt",
             FILE = "energy/A54.tranSubsector_interp",
             FILE = "energy/A54.tranSubsector_VOTT",
             FILE = "energy/A54.tranSubsector_VOTT_ssp1",
             FILE=  "energy/mappings/UCD_size_class_revisions",
             FILE = "energy/A54.tranSubsector_VOTT_ssp1_revised",
             FILE = "energy/A54.tranSubsector_VOTT_revised",
             FILE = "energy/A54.tranSubsector_interp_revised",
             FILE = "energy/A54.tranSubsector_shrwt_revised",
             FILE = "energy/A54.tranSubsector_logit_revised",
             FILE = "energy/A54.globaltranTech_retire_revised",
             FILE = "energy/A54.globaltranTech_shrwt_revised",
             FILE=  "energy/A54.globaltranTech_interp_revised",
             FILE = "energy/A54.globaltech_passthru",
             FILE = "energy/A54.globaltech_passthru_revised",
             FILE = "energy/A54.globaltech_nonmotor",
             FILE = "energy/A54.globaltranTech_shrwt",
             FILE = "energy/A54.globaltranTech_interp",
             FILE = "energy/A54.globaltranTech_retire",
             "L154.in_EJ_R_trn_m_sz_tech_F_Yh",
             "L154.cost_usdvkm_R_trn_m_sz_tech_F_Y",
             "L154.intensity_MJvkm_R_trn_m_sz_tech_F_Y",
             "L154.loadfactor_R_trn_m_sz_tech_F_Y",
             "L154.speed_kmhr_R_trn_m_sz_tech_F_Y",
             "L154.out_mpkm_R_trn_nonmotor_Yh"))
  } else if(command == driver.DECLARE_OUTPUTS) {
    return(c("L254.Supplysector_trn",
             "L254.FinalEnergyKeyword_trn",
             "L254.tranSubsectorLogit",
             "L254.tranSubsectorShrwt",
             "L254.tranSubsectorShrwtFllt",
             "L254.tranSubsectorInterp",
             "L254.tranSubsectorInterpTo",
             "L254.tranSubsectorSpeed",
             "L254.tranSubsectorSpeed_passthru",
             "L254.tranSubsectorSpeed_noVOTT",
             "L254.tranSubsectorSpeed_nonmotor",
             "L254.tranSubsectorVOTT",
             "L254.tranSubsectorFuelPref",
             "L254.StubTranTech",
             "L254.StubTech_passthru",
             "L254.StubTech_nonmotor",
             "L254.GlobalTechShrwt_passthru",
             "L254.GlobalTechShrwt_nonmotor",
             "L254.GlobalTechCoef_passthru",
             "L254.GlobalRenewTech_nonmotor",
             "L254.GlobalTranTechInterp",
             "L254.GlobalTranTechShrwt",
             "L254.GlobalTranTechSCurve",
             "L254.StubTranTechCalInput",
             "L254.StubTranTechLoadFactor",
             "L254.StubTranTechCost",
             "L254.StubTranTechCoef",
             "L254.StubTechCalInput_passthru",
             "L254.StubTechProd_nonmotor",
             "L254.PerCapitaBased_trn",
             "L254.PriceElasticity_trn",
             "L254.IncomeElasticity_trn",
             "L254.BaseService_trn"))
  } else if(command == driver.MAKE) {

    all_data <- list(...)[[1]]

    # Silence package notes
    GCAM_region_ID <- tranTechnology <- region <- supplysector <- . <- technology <- minicam.energy.input <- r_mei <-
      year <- year.fillout <- to.value <- value <- speed.source <- tranSubsector.x <- addTimeValue <- time.value.multiplier <-
      fuelprefElasticity <- tranSubsector <- share.weight <- calibrated.value <- subs.share.weight <- loadFactor <-
      coefficient <- stub.technology <- output <- output_agg <- output_cum <- share.weight.year <- tech.share.weight <-
      calOutputValue <- energy.final.demand <- base.service <- object <- r_ss <- UCD_region <- size.class <- sce <- NULL

    # Load required inputs
    GCAM_region_names <- get_data(all_data, "common/GCAM_region_names")
    UCD_techs <- get_data(all_data, "energy/mappings/UCD_techs")
    A54.demand <- get_data(all_data, "energy/A54.demand") %>% mutate(sce=paste0("CORE"))
    # This is a special case for SSP1, and the way this is executed will likely change in the future.
    # Note that the variable is defined in constants.R
    A54.demand_SSP1 <- get_data(all_data, "energy/A54.demand_ssp1")%>% mutate(sce=paste0("SSP1"))
    A54.demand<-bind_rows(A54.demand,A54.demand_SSP1)

    A54.sector <- get_data(all_data, "energy/A54.sector")
    #kbn 2019-10-11 Insert code to use revised versions for subsectors below
    Size_class_New<- get_data(all_data, "energy/mappings/UCD_size_class_revisions") %>%
                     select(-UCD_region) %>%
                     distinct()
    #kbn 2020-03-26 If the user selects the revised modes and size classes, use the revised mapping files.
    if (toString(energy.TRAN_UCD_MODE)=='rev.mode'){

      UCD_techs <- get_data(all_data, "energy/mappings/UCD_techs_revised")

      UCD_techs<-UCD_techs %>%
                 inner_join(Size_class_New, by=c("mode","size.class"))%>%
                 select(-mode,-size.class)%>%
                 distinct()

      colnames(UCD_techs)[colnames(UCD_techs)=='rev_size.class']<-'size.class'
      colnames(UCD_techs)[colnames(UCD_techs)=='rev.mode']<-'mode'
    }
    if (toString(energy.TRAN_UCD_MODE)=='rev.mode'){
      A54.tranSubsector_logit <- get_data(all_data, "energy/A54.tranSubsector_logit_revised")
      A54.tranSubsector_shrwt <- get_data(all_data, "energy/A54.tranSubsector_shrwt_revised")
      A54.tranSubsector_interp <- get_data(all_data, "energy/A54.tranSubsector_interp_revised")
      A54.tranSubsector_VOTT <- get_data(all_data, "energy/A54.tranSubsector_VOTT_revised") %>% mutate(sce=paste0("CORE"))

      A54.tranSubsector_VOTT_SSP1 <- get_data(all_data, "energy/A54.tranSubsector_VOTT_ssp1_revised") %>% mutate(sce=paste0("SSP1"))
      A54.tranSubsector_VOTT<- bind_rows(A54.tranSubsector_VOTT,A54.tranSubsector_VOTT_SSP1)

      A54.globaltranTech_retire <- get_data(all_data, "energy/A54.globaltranTech_retire_revised")
      A54.globaltranTech_shrwt <- get_data(all_data, "energy/A54.globaltranTech_shrwt_revised")
      A54.globaltranTech_interp <- get_data(all_data, "energy/A54.globaltranTech_interp_revised")
      A54.globaltech_passthru <- get_data(all_data, "energy/A54.globaltech_passthru_revised")
    }
    else {A54.tranSubsector_logit <- get_data(all_data, "energy/A54.tranSubsector_logit")
    A54.tranSubsector_shrwt <- get_data(all_data, "energy/A54.tranSubsector_shrwt")
    A54.tranSubsector_interp <- get_data(all_data, "energy/A54.tranSubsector_interp")
    A54.tranSubsector_VOTT <- get_data(all_data, "energy/A54.tranSubsector_VOTT")

    A54.tranSubsector_VOTT <- get_data(all_data, "energy/A54.tranSubsector_VOTT")
    A54.tranSubsector_VOTT_SSP1 <- get_data(all_data, "energy/A54.tranSubsector_VOTT_ssp1") %>% mutate(sce=paste0("SSP1"))
    A54.tranSubsector_VOTT<- bind_rows(A54.tranSubsector_VOTT,A54.tranSubsector_VOTT_SSP1)

    A54.globaltranTech_retire <- get_data(all_data, "energy/A54.globaltranTech_retire")
    A54.globaltranTech_shrwt <- get_data(all_data, "energy/A54.globaltranTech_shrwt")
    A54.globaltranTech_interp <- get_data(all_data, "energy/A54.globaltranTech_interp")
    A54.globaltech_passthru <- get_data(all_data, "energy/A54.globaltech_passthru")
    }



    A54.globaltech_nonmotor <- get_data(all_data, "energy/A54.globaltech_nonmotor")



    L154.in_EJ_R_trn_m_sz_tech_F_Yh <- get_data(all_data, "L154.in_EJ_R_trn_m_sz_tech_F_Yh")
    L154.cost_usdvkm_R_trn_m_sz_tech_F_Y <- get_data(all_data, "L154.cost_usdvkm_R_trn_m_sz_tech_F_Y")
    L154.intensity_MJvkm_R_trn_m_sz_tech_F_Y <- get_data(all_data, "L154.intensity_MJvkm_R_trn_m_sz_tech_F_Y")
    L154.loadfactor_R_trn_m_sz_tech_F_Y <- get_data(all_data, "L154.loadfactor_R_trn_m_sz_tech_F_Y")
    L154.speed_kmhr_R_trn_m_sz_tech_F_Y <- get_data(all_data, "L154.speed_kmhr_R_trn_m_sz_tech_F_Y")
    L154.out_mpkm_R_trn_nonmotor_Yh <- get_data(all_data, "L154.out_mpkm_R_trn_nonmotor_Yh")

    # ===================================================
<<<<<<< HEAD
    # Silence package notes
    GCAM_region_ID <- tranTechnology <- region <- supplysector <- . <- technology <- minicam.energy.input <- r_mei <-
      year <- year.fillout <- to.value <- value <- speed.source <- tranSubsector.x <- addTimeValue <- time.value.multiplier <-
      fuelprefElasticity <- tranSubsector <- share.weight <- calibrated.value <- subs.share.weight <- loadFactor <-
      coefficient <- stub.technology <- output <- output_agg <- output_cum <- share.weight.year <- tech.share.weight <-
      calOutputValue <- energy.final.demand <- base.service <- object <- r_ss <- UCD_region <- size.class <- sce <- NULL
=======
>>>>>>> ada55f53

    # PART A: BUILDING TRANSPORTATION SECTORS FROM THE TECHNOLOGY LEVEL UP
    # L254.StubTranTech: Transportation stub technologies (built from technologies with coefficients in the UCD database)

    #kbn 2020-06-02 Making changes to generate xmls for SSPs flexibly- We are now calculating values for the transportation variables for all SSPs in LA154.
    # We will also calculate calibrated values, co-efficients by SSPs. Everywhere, we will split out results from the core and the SSPs and calculate values for
    # all scenarios separately. See search string kbn 2020-02-06 for changes. We are calculating these separate values for sectors and subsectors (Part A, Part B),
    # andcalibration and region specific data (Part E).

    #kbn 2019-10-14 Switching to left_join_keep_first, since we have fewer mode categories now.
    #kbn 2020-06-02 Adding sce below (See description of changes using search string kbn 2020-06-02 Making changes to generate xmls for SSPs flexibly)
    L154.intensity_MJvkm_R_trn_m_sz_tech_F_Y %>%
      select(GCAM_region_ID, one_of(c("UCD_sector", "mode", "size.class", "UCD_technology", "UCD_fuel","sce"))) %>%
      # Match in region names and UCD techs
      left_join_error_no_match(GCAM_region_names, by = "GCAM_region_ID") %>%
      left_join_keep_first_only(UCD_techs, by = c("UCD_sector", "mode", "size.class", "UCD_technology", "UCD_fuel")) %>%
      unique() %>%
      rename(stub.technology = tranTechnology) %>%
      select(LEVEL2_DATA_NAMES[["StubTranTech"]],sce) ->
      L254.StubTranTech # OUTPUT

    # Write the pass-through technologies to all regions
    # First, create two lists to filter technologies later
    L254.StubTranTech %>%
      mutate(r_ss = paste(region, supplysector)) %>%
      pull(r_ss) %>%
      unique() ->
      LIST_r_ss

    # A54.globaltech_passthru reports transportation technology defaults (all parameters; pass-through technologies only)

    A54.globaltech_passthru %>%
      rename(stub.technology = technology) %>%
      write_to_all_regions(c(LEVEL2_DATA_NAMES[["StubTranTech"]], "minicam.energy.input"), GCAM_region_names = GCAM_region_names) %>%
      # Of the pass-throughs, subset only the ones whose "input" actually exists in the given region OR
      # ones whose input is in the list of pass-through technologies.
      mutate(r_mei = paste(region, minicam.energy.input)) %>%
      filter((r_mei %in% LIST_r_ss) |
               (minicam.energy.input %in% A54.globaltech_passthru$supplysector)) %>%
      select(LEVEL2_DATA_NAMES[["StubTranTech"]]) %>%
      mutate(sce = paste0("CORE"))->
      L254.StubTech_passthru # OUTPUT

    # Write the non-motorized technologies to all regions
    A54.globaltech_nonmotor %>%
      rename(stub.technology = technology) %>%
      write_to_all_regions(LEVEL2_DATA_NAMES[["StubTranTech"]], GCAM_region_names = GCAM_region_names) %>%
      mutate(sce = paste0("CORE"))->
      L254.StubTech_nonmotor # OUTPUT

    # L254.Supplysector_trn: Supply sector information for transportation sector
    # Writing the generic supplysector table to all regions may generate combinations that don't apply

    # Use this for filtering below
    r_ss_all <- bind_rows(L254.StubTranTech, L254.StubTech_passthru, L254.StubTech_nonmotor)

    A54.sector %>%
      write_to_all_regions(c(LEVEL2_DATA_NAMES[["Supplysector"]], LOGIT_TYPE_COLNAME), GCAM_region_names = GCAM_region_names) %>%
      # Subset only the combinations of region and supplysector that are available in the stub technology table
      mutate(sce = paste0("CORE")) %>%
      semi_join(r_ss_all, by = c("region", "supplysector","sce")) %>%
      select(c(LEVEL2_DATA_NAMES[["Supplysector"]], LOGIT_TYPE_COLNAME,sce)) ->
      L254.Supplysector_trn # OUTPUT

    # L254.FinalEnergyKeyword_trn: Supply sector keywords for transportation sector
    L254.Supplysector_trn %>%
      left_join_keep_first_only(A54.sector, by = "supplysector") %>%
      select(LEVEL2_DATA_NAMES[["FinalEnergyKeyword"]],sce) %>%
      mutate(sce=paste0("CORE"))->
      L254.FinalEnergyKeyword_trn # OUTPUT


    # PART B: SUBSECTOR INFORMATION
    # L254.tranSubsectorLogit: Subsector logit exponents of transportation sector
    LEVEL2_DATA_NAMES[["tranSubsector"]] <- c("region", "supplysector", "tranSubsector")

    # Use this for filtering datasets below
    r_ss_ts_all <- bind_rows(L254.StubTranTech, L254.StubTech_passthru, L254.StubTech_nonmotor)

    # A54.tranSubsector_logit reports transportation default subsector logit exponents
    A54.tranSubsector_logit %>%
      write_to_all_regions(c(LEVEL2_DATA_NAMES[["tranSubsectorLogit"]], LOGIT_TYPE_COLNAME), GCAM_region_names = GCAM_region_names) %>%
      mutate(sce = paste0("CORE") ) %>%
      # Subset only the combinations of region, supplysector, and tranSubsector that are available
      semi_join(r_ss_ts_all, by = c("region", "supplysector", "tranSubsector","sce")) %>%
      select(c(LEVEL2_DATA_NAMES[["tranSubsectorLogit"]], LOGIT_TYPE_COLNAME),sce) ->
      L254.tranSubsectorLogit # OUTPUT

    # L254.tranSubsectorShrwt and L254.tranSubsectorShrwtFllt: Subsector shareweights of transportation sector
    if(any(!is.na(A54.tranSubsector_shrwt$year))) {
      A54.tranSubsector_shrwt %>%
        filter(!is.na(year)) %>%
        write_to_all_regions(LEVEL2_DATA_NAMES[["tranSubsectorShrwt"]], GCAM_region_names = GCAM_region_names) %>%
        mutate(sce = paste0("CORE"),year = as.integer(year)) %>%
        # Subset only the combinations of region, supplysector, and tranSubsector that are available
        semi_join(r_ss_ts_all, by = c("region", "supplysector", "tranSubsector","sce")) %>%
        select(LEVEL2_DATA_NAMES[["tranSubsectorShrwt"]],sce) ->
        L254.tranSubsectorShrwt # OUTPUT
    }


    if(any(!is.na(A54.tranSubsector_shrwt$year.fillout))) {
      A54.tranSubsector_shrwt %>%
        filter(!is.na(year.fillout)) %>%
        write_to_all_regions(LEVEL2_DATA_NAMES[["tranSubsectorShrwtFllt"]], GCAM_region_names = GCAM_region_names) %>%
        mutate(sce = paste0("CORE"),year.fillout = as.integer(year.fillout)) %>%
        # Subset only the combinations of region, supplysector, and tranSubsector that are available
        semi_join(r_ss_ts_all, by = c("region", "supplysector", "tranSubsector","sce")) %>%
        select(LEVEL2_DATA_NAMES[["tranSubsectorShrwtFllt"]],sce) ->
        L254.tranSubsectorShrwtFllt # OUTPUT
    }

    # L254.tranSubsectorInterp and L254.tranSubsectorInterpTo: Subsector shareweight interpolation of transportation sector
    if(any(is.na(A54.tranSubsector_interp$to.value))) {
      A54.tranSubsector_interp %>%
        filter(is.na(to.value)) %>%
        write_to_all_regions(LEVEL2_DATA_NAMES[["tranSubsectorInterp"]], GCAM_region_names = GCAM_region_names) %>%
        mutate(sce = paste0("CORE")) %>%
        # Subset only the combinations of region, supplysector, and tranSubsector that are available
        semi_join(r_ss_ts_all, by = c("region", "supplysector", "tranSubsector","sce")) %>%
        select(LEVEL2_DATA_NAMES[["tranSubsectorInterp"]],sce) ->
        L254.tranSubsectorInterp # OUTPUT
    }

    if(any(!is.na(A54.tranSubsector_interp$to.value))) {
      A54.tranSubsector_interp %>%
        filter(!is.na(to.value)) %>%
        write_to_all_regions(LEVEL2_DATA_NAMES[["tranSubsectorInterpTo"]], GCAM_region_names = GCAM_region_names) %>%
        # Subset only the combinations of region, supplysector, and tranSubsector that are available
        semi_join(r_ss_ts_all, by = c("region", "supplysector", "tranSubsector","sce")) %>%
        select(LEVEL2_DATA_NAMES[["tranSubsectorInterpTo"]],sce) ->
        L254.tranSubsectorInterp # OUTPUT
    }

    # L254.tranSubsectorSpeed: Speeds of transportation modes (not including pass-through sectors)
    #kbn 2019-10-14 Switching to left_join_keep_first, since we have fewer mode categories now.
    #kbn 2020-06-02 Updating with sce below (See description of changes using search string kbn 2020-06-02 Making changes to generate xmls for SSPs flexibly)
    L154.speed_kmhr_R_trn_m_sz_tech_F_Y %>%
      filter(year %in% MODEL_YEARS) %>%
      # Match in GCAM region names and UCD technologies
      left_join_error_no_match(GCAM_region_names, by = "GCAM_region_ID") %>%
      left_join_keep_first_only(UCD_techs, by = c("UCD_sector", "mode", "size.class", "UCD_technology", "UCD_fuel")) %>%
      mutate(speed = round(value, energy.DIGITS_SPEED)) %>%
      select(LEVEL2_DATA_NAMES[["tranSubsectorSpeed"]],sce) ->
      L254.tranSubsectorSpeed # OUTPUT

    # This does not include the pass-through tranSectors
    # Pass-through tranSubsectors for which time value is added are assigned a sector from which to get their speed.
    # L254.tranSubsectorSpeed_passthru: speeds of pass-through transportation subsectors
    # A54.tranSubsector_VOTT reports transportation default subsector value of time in transit multipliers (VOTT = wage rate * this factor)
    A54.tranSubsector_VOTT %>%
      filter(!is.na(speed.source)) %>%
      write_to_all_regions(c(LEVEL2_DATA_NAMES[["tranSubsector"]], "speed.source","sce"), GCAM_region_names = GCAM_region_names) %>%
      repeat_add_columns(tibble(year = MODEL_YEARS)) %>%
      #mutate(sce= paste0("CORE")) %>%
      # Match in speed
      left_join_keep_first_only(L254.tranSubsectorSpeed, by = c("region", "speed.source" = "supplysector", "year","sce")) %>%
      rename(tranSubsector = tranSubsector.x) %>%
      select(LEVEL2_DATA_NAMES[["tranSubsector"]], "year", "speed","sce") %>%
      #We won't have historical data on speed for the SSPs
      na.omit()->
      L254.tranSubsectorSpeed_passthru

    # L254.tranSubsectorSpeed_noVOTT: Speeds of transportation subsectors whose time value is not considered
    # NOTE: This step should be unnecessary. Currently there is no model default value for speed, and a subsector
    # with no speed read in will cause a model crash, even for modes such as freight where time value is not modeled
    # Start with all observed subsectors in the transportation module
    # Use this for filtering below
    r_ss_ts_speed_all <- bind_rows(L254.tranSubsectorSpeed, L254.tranSubsectorSpeed_passthru)

    #kbn 2020-02-06 Adding sce below (See description of changes using search string kbn 2020-06-02 Making changes to generate xmls for SSPs flexibly)
    L254.StubTranTech %>%
      select(LEVEL2_DATA_NAMES[["tranSubsector"]],sce) %>%
      # First subset table
      bind_rows(select(L254.StubTech_passthru , one_of(LEVEL2_DATA_NAMES[["tranSubsector"]]),sce)) %>%
      unique() %>%
      # Subset only those whose speeds have NOT already been specified
      anti_join(r_ss_ts_speed_all, by = c("region", "supplysector", "tranSubsector","sce")) %>%
      # Repeat by the number of model time periods
      repeat_add_columns(tibble(year = MODEL_YEARS)) %>%
      # Write in a default value for speed
      mutate(speed = 1) ->
      L254.tranSubsectorSpeed_noVOTT

    # L254.tranSubsectorSpeed_nonmotor: Speeds of non-motorized transportation subsectors
    A54.globaltech_nonmotor %>%
      repeat_add_columns(tibble(year = MODEL_YEARS)) %>%
      write_to_all_regions(c(LEVEL2_DATA_NAMES[["tranSubsector"]], "year", "speed"), GCAM_region_names = GCAM_region_names) %>%
      mutate(sce= paste0("CORE"))->
      L254.tranSubsectorSpeed_nonmotor

    # L254.tranSubsectorVOTT: Value of time in transit parameterization
    # NOTE: These are currently considered time- and region-independent characteristics
    A54.tranSubsector_VOTT %>%
      filter(addTimeValue == 1) %>%
      write_to_all_regions(c(LEVEL2_DATA_NAMES[["tranSubsector"]], "addTimeValue", "time.value.multiplier","sce"),
                           GCAM_region_names = GCAM_region_names) %>%
      mutate(year.fillout = min(MODEL_YEARS)) %>%
      #mutate(sce = paste0("CORE")) %>%
      # Subset only the combinations of region, supplysector, and tranSubsector
      semi_join(r_ss_ts_all, by = c("region", "supplysector", "tranSubsector","sce")) %>%
      select(LEVEL2_DATA_NAMES[["tranSubsector"]], year.fillout, addTimeValue, time.value.multiplier,sce) %>%
      na.omit()->
      L254.tranSubsectorVOTT

    # L254.tranSubsectorFuelPref: Subsector preferences that are tied to GDP (unrelated to time value)
    A54.tranSubsector_VOTT %>%
      filter(fuelprefElasticity != 0) %>%
      write_to_all_regions(c(LEVEL2_DATA_NAMES[["tranSubsector"]], "fuelprefElasticity","sce"),
                           GCAM_region_names = GCAM_region_names) %>%
      mutate(year.fillout = min(MODEL_YEARS)) %>%
      #mutate(sce = paste0("CORE")) %>%
      # Subset only the combinations of region, supplysector, and tranSubsector that are available
      semi_join(r_ss_ts_all, by = c("region", "supplysector", "tranSubsector")) %>%
      select(LEVEL2_DATA_NAMES[["tranSubsector"]], year.fillout, fuelprefElasticity,sce) %>% na.omit() ->
      L254.tranSubsectorFuelPref # OUTPUT


    # PART C: TECHNOLOGY INFORMATION: GLOBAL TECHNOLOGIES (i.e., not tranTechnologies)
    # L254.GlobalTechShrwt_passthru: Shareweights of global transportation sector technologies (not tranTechnologies)
    A54.globaltech_passthru %>%
      repeat_add_columns(tibble(year = MODEL_YEARS)) %>%
      mutate(sce= paste0("CORE")) %>%
      rename(sector.name = supplysector, subsector.name = tranSubsector) %>%
      select(LEVEL2_DATA_NAMES[["GlobalTechYr"]], share.weight) ->
      L254.GlobalTechShrwt_passthru

    # L254.GlobalTechShrwt_nonmotor: Shareweights of non-motorized global transportation sector technologies (not tranTechnologies)
    A54.globaltech_nonmotor %>%
      repeat_add_columns(tibble(year = MODEL_YEARS)) %>%
      mutate(sce =paste0("CORE")) %>%
      rename(sector.name = supplysector, subsector.name = tranSubsector) %>%
      select(LEVEL2_DATA_NAMES[["GlobalTechYr"]], share.weight) ->
      L254.GlobalTechShrwt_nonmotor

    # L254.GlobalTechCoef_passthru: Coefficients of global transportation sector technologies (not tranTechnologies)
    A54.globaltech_passthru %>%
      repeat_add_columns(tibble(year = MODEL_YEARS)) %>%
      mutate(sce =paste0("CORE")) %>%
      rename(sector.name = supplysector, subsector.name = tranSubsector) %>%
      select(LEVEL2_DATA_NAMES[["GlobalTechCoef"]]) ->
      L254.GlobalTechCoef_passthru

    # L254.GlobalRenewTech_nonmotor: Renewable inputs to non-motorized transportation technologies
    A54.globaltech_nonmotor %>%
      repeat_add_columns(tibble(year = MODEL_YEARS)) %>%
      mutate(sce =paste0("CORE")) %>%
      rename(sector.name = supplysector, subsector.name = tranSubsector) %>%
      select(LEVEL2_DATA_NAMES[["GlobalRenewTech"]]) ->
      L254.GlobalRenewTech_nonmotor


    # PART D: TECHNOLOGY INFORMATION - GLOBAL TRANTECHNOLOGIES
    # L254.GlobalTranTechInterp: Shareweight interpolation of global tranTechnologies
    A54.globaltranTech_interp %>%
      mutate(supplysector = supplysector) %>%  # create new tibble, stripping attributes
      mutate(sce = "CORE") %>%
      set_years() %>%
      rename(sector.name = supplysector, subsector.name = tranSubsector) %>%
      select(LEVEL2_DATA_NAMES[["GlobalTranTechInterp"]]) ->
      L254.GlobalTranTechInterp

    # L254.GlobalTranTechShrwt: Shareweights of global tranTechnologies
    A54.globaltranTech_shrwt %>%
      gather_years %>%
      # Expand table to include all model years
      complete(year = c(year, MODEL_YEARS), nesting(supplysector, tranSubsector, tranTechnology)) %>%
      # Extrapolate to fill out values for all years
      # Rule 2 is used so years that may be outside of min-max range are assigned values from closest data, as opposed to NAs
      group_by(supplysector, tranSubsector, tranTechnology) %>%
      mutate(share.weight = approx_fun(year, value, rule = 2),
             share.weight = round(share.weight, energy.DIGITS_SHRWT)) %>%
      ungroup() %>%
      filter(year %in% MODEL_YEARS) %>%
      mutate(sce = paste0("CORE")) %>%
      rename(sector.name = supplysector, subsector.name = tranSubsector) %>%
      select(LEVEL2_DATA_NAMES[["GlobalTranTechShrwt"]]) ->
      L254.GlobalTranTechShrwt # OUTPUT

    # L254.GlobalTranTechSCurve: Retirement of global tranTechnologies
    # A54.globaltranTech_retire reports transportation technology retirement parameters. Only applies to vintaged technologies
    A54.globaltranTech_retire %>%
      set_years() %>%
      filter(year < max(year)) %>%
      mutate(year = as.numeric(year)) ->
      L254.GlobalTranTechSCurve_1

    # Copy the final year forward to all future time periods
    L254.GlobalTranTechSCurve_MAX_YEAR <- max(L254.GlobalTranTechSCurve_1$year)

    A54.globaltranTech_retire %>%
      set_years() %>%
      filter(year == max(year)) %>%
      select(-year) %>%
      repeat_add_columns(tibble(year = MODEL_YEARS)) %>%
      filter(year > L254.GlobalTranTechSCurve_MAX_YEAR) %>%
      bind_rows(L254.GlobalTranTechSCurve_1) %>%
      rename(sector.name = supplysector, subsector.name = tranSubsector) %>%
      select(LEVEL2_DATA_NAMES[["GlobalTranTechSCurve"]]) ->
      L254.GlobalTranTechSCurve # OUTPUT


    # PART E: CALIBRATION AND REGION-SPECIFIC DATA
    # L254.StubTranTechCalInput: calibrated input of tranTechnologies
    # L154.in_EJ_R_trn_m_sz_tech_F_Yh reports transportation energy consumption by GCAM region / mode / size class / technology / fuel / historical year
    #kbn 2019-10-14 Switching to left_join_keep_first, since we have fewer mode categories now.
    L154.in_EJ_R_trn_m_sz_tech_F_Yh %>%
      filter(year %in% MODEL_BASE_YEARS) %>%
      mutate(calibrated.value = round(value, energy.DIGITS_CALOUTPUT)) %>%
      left_join_error_no_match(GCAM_region_names, by = "GCAM_region_ID") %>%
      left_join_keep_first_only(UCD_techs, by = c("UCD_sector", "mode", "size.class",
                                                 "UCD_technology", "UCD_fuel")) %>%
      select(region, supplysector, tranSubsector, stub.technology = tranTechnology,
             year, minicam.energy.input, calibrated.value) ->
      L254.StubTranTechCalInput_basetable

    #kbn 2020-02-06 Energy intensity are not separated by SSPs. So, just copying information from CORE to all SSPs.
    L254.StubTranTechCalInput_basetable<- bind_rows(L254.StubTranTechCalInput_basetable %>% mutate(sce= paste0("CORE")),
                                                    L254.StubTranTechCalInput_basetable %>% mutate(sce= paste0("SSP1")),
                                                    L254.StubTranTechCalInput_basetable %>% mutate(sce= paste0("SSP3")),
                                                    L254.StubTranTechCalInput_basetable %>% mutate(sce= paste0("SSP5")))

    # Aggregate to set subsector share weights according to region, supplysector, tranSubsector, year combination
    # kbn 2020-02-06 Add sce below (See description of changes using search string kbn 2020-06-02 Making changes to generate xmls for SSPs flexibly)
    L254.StubTranTechCalInput_basetable %>%
      group_by(region, supplysector, tranSubsector, year,sce) %>%
      summarise(subs.share.weight = sum(calibrated.value)) %>%
      ungroup() %>%
      mutate(subs.share.weight = if_else(subs.share.weight > 0, 1, 0))->L254.StubTranTechCalInput_Shareweight

    L254.StubTranTechCalInput_basetable %>%
      # Match in subsector share weights
      #Add sce below kbn 2020-06-02 (See description of changes using search string kbn 2020-06-02 Making changes to generate xmls for SSPs flexibly)
      left_join_error_no_match(L254.StubTranTechCalInput_Shareweight, by = c("region", "supplysector",
                                                                             "tranSubsector", "year","sce")) %>%
      mutate(share.weight.year = year,
             tech.share.weight = if_else(calibrated.value > 0, 1, 0)) %>%
      #Add sce below kbn 2020-06-02 (See description of changes using search string kbn 2020-06-02 Making changes to generate xmls for SSPs flexibly)
      select(LEVEL2_DATA_NAMES[["StubTranTechCalInput"]],sce) ->
      L254.StubTranTechCalInput # OUTPUT

    # L254.StubTranTechLoadFactor: tranTechnology load factors (all periods)
    # L154.loadfactor_R_trn_m_sz_tech_F_Y reports load factors by GCAM region / mode / size class / technology / fuel / year
    #kbn 2019-10-14 Switching to left_join_keep_first, since we have fewer mode categories now.
    #kbn 2020-06-02 Adding sce below (See description of changes using search string kbn 2020-06-02 Making changes to generate xmls for SSPs flexibly)
    L154.loadfactor_R_trn_m_sz_tech_F_Y %>%
      filter(year %in% MODEL_YEARS) %>%
      mutate(loadFactor = round(value, energy.DIGITS_LOADFACTOR)) %>%
      left_join_error_no_match(GCAM_region_names, by = "GCAM_region_ID") %>%
      left_join_keep_first_only(UCD_techs, by = c("UCD_sector", "mode", "size.class", "UCD_technology", "UCD_fuel")) %>%
      rename(stub.technology = tranTechnology) %>%
      select(LEVEL2_DATA_NAMES[["StubTranTechLoadFactor"]],sce) ->
      L254.StubTranTechLoadFactor # OUTPUT

    # L254.StubTranTechCost: tranTechnology costs (all periods)
    # L154.cost_usdvkm_R_trn_m_sz_tech_F_Y reports non-fuel cost by GCAM region / mode / size class / technology / fuel / year "
    ##kbn 2019-10-14 Switching to left_join_keep_first, since we have fewer mode categories now.
    #kbn 2020-06-02 Updating with sce below (See description of changes using search string kbn 2020-06-02 Making changes to generate xmls for SSPs flexibly)
    L154.cost_usdvkm_R_trn_m_sz_tech_F_Y %>%
      filter(year %in% MODEL_YEARS) %>%
      mutate(input.cost = round((value / gdp_deflator(2005, 1990)), energy.DIGITS_COST)) %>%
      left_join_error_no_match(GCAM_region_names, by = "GCAM_region_ID") %>%
      left_join_keep_first_only(UCD_techs, by = c("UCD_sector", "mode", "size.class", "UCD_technology", "UCD_fuel")) %>%
      rename(stub.technology = tranTechnology) %>%
      mutate(minicam.non.energy.input = "non-energy") %>%
      select(LEVEL2_DATA_NAMES[["StubTranTechCost"]],sce) ->
      L254.StubTranTechCost # OUTPUT

    # L254.StubTranTechCoef: tranTechnology coefficients (intensities; all periods)
    # L154.intensity_MJvkm_R_trn_m_sz_tech_F_Y reports vehicle energy intensity by GCAM region / mode / size class / technology / fuel / year
    #kbn 2019-10-14 Switching to left_join_keep_first, since we have fewer mode categories now.
    L154.intensity_MJvkm_R_trn_m_sz_tech_F_Y %>%
      filter(year %in% MODEL_YEARS) %>%
      mutate(coefficient = round((value * CONV_MJ_BTU), energy.DIGITS_COEFFICIENT)) %>%
      left_join_error_no_match(GCAM_region_names, by = "GCAM_region_ID") %>%
      left_join_keep_first_only(UCD_techs, by = c("UCD_sector", "mode", "size.class", "UCD_technology", "UCD_fuel")) %>%
      rename(stub.technology = tranTechnology) %>%
      # Currently, the market names for the fuels will be the same as the region
      mutate(market.name = region) %>%
      #kbn 2020-06-02 adding sce here (See description of changes using search string kbn 2020-06-02 Making changes to generate xmls for SSPs flexibly)
      select(LEVEL2_DATA_NAMES[["StubTranTechCoef"]],sce) ->
      L254.StubTranTechCoef # OUTPUT

    # L254.StubTechCalInput_passthru: calibrated input of passthrough technologies
    # First, need to calculate the service output for all tranTechnologies (= calInput * loadFactor * unit_conversion / (coef * unit conversion))
    #Switching to normal left_joins below since we have more
    #2020


    L254.StubTranTechCalInput %>%

      select(-contains("share")) %>%
      left_join(L254.StubTranTechLoadFactor, by = c("region", "supplysector", "tranSubsector",
                                                                   "stub.technology", "year", "sce")) %>%
      left_join(L254.StubTranTechCoef, by = c("region", "supplysector", "tranSubsector",
                                                             "stub.technology", "minicam.energy.input", "year","sce")) %>%
      mutate(output = calibrated.value * loadFactor * CONV_EJ_GJ / (coefficient * CONV_BTU_KJ)) %>%
      select(region, supplysector, tranSubsector, stub.technology, year, minicam.energy.input,
             calibrated.value, loadFactor, coefficient, output,sce) ->
      L254.StubTranTechOutput

    # The next step is to bind rows with all pass-through technologies on to this table
    A54.globaltech_passthru %>%
      repeat_add_columns(tibble(year = MODEL_BASE_YEARS)) %>%
      write_to_all_regions(c(LEVEL2_DATA_NAMES[["tranSubsector"]], "technology", "year", "minicam.energy.input"),
                           GCAM_region_names = GCAM_region_names) %>%
      rename(stub.technology = technology) %>%
      mutate(sce =paste0("CORE")) %>%
      # Subset only the passthrough technologies that are applicable in each region
      semi_join(L254.StubTech_passthru, by = c("region", "supplysector", "tranSubsector", "stub.technology","sce")) %>%
      # Start with a 0 value for output, and bind this to the table of output by tranTechnology (using only columns whose names match)
      mutate(output = 0) %>%
      bind_rows(
        select(L254.StubTranTechOutput, one_of(c(LEVEL2_DATA_NAMES[["tranSubsector"]]),
                                               "stub.technology", "year", "output", "minicam.energy.input","sce"))) ->
      L254.StubTechCalInput_passthru_all_rows

    #kbn 2020-06-02 Adding sce below (See description of changes using search string kbn 2020-06-02 Making changes to generate xmls for SSPs flexibly)
    L254.StubTechCalInput_passthru_all_rows %>%
      group_by(region, year, supplysector,sce) %>%
      summarise(output_agg = sum(output)) %>%
      ungroup() ->
      L254.StubTechCalInput_passthru_agg

    L254.StubTechCalInput_passthru_all_rows %>%
      left_join(L254.StubTechCalInput_passthru_agg, by = c("region", "year", "minicam.energy.input" = "supplysector","sce")) %>%
      # remove the technologies that are not pass-through sectors
      semi_join(L254.StubTech_passthru, by = c("region", "supplysector", "tranSubsector", "stub.technology","sce")) %>%
      # compute cumulative sum for use below
      arrange(desc(minicam.energy.input)) %>%
      group_by(region, year) %>%
      mutate(output_cum = cumsum(output_agg)) %>%
      ungroup() ->
      L254.StubTechCalInput_passthru_cum

    LIST_supplysector <- unique(L254.StubTechCalInput_passthru_cum$supplysector)

    L254.StubTechCalInput_passthru_cum %>%
      mutate(calibrated.value = if_else(minicam.energy.input %in% LIST_supplysector,
                                        output_cum, output_agg)) %>%
      mutate(share.weight.year = year,
             subs.share.weight = if_else(calibrated.value > 0, 1, 0),
             tech.share.weight = subs.share.weight) %>%
      select(region, supplysector, tranSubsector, stub.technology, year,
             minicam.energy.input, calibrated.value, share.weight.year,
             subs.share.weight, tech.share.weight,sce) ->
      L254.StubTechCalInput_passthru # OUTPUT

    # PART F: NON-MOTORIZED TRANSPORTATION - SERVICE OUTPUT
    # L254.StubTechProd_nonmotor: service output of non-motorized transportation technologies
    # L154.out_mpkm_R_trn_nonmotor_Yh reports service output by GCAM region / non-motorized transport mode / year
    L154.out_mpkm_R_trn_nonmotor_Yh %>%
      mutate(sce= paste0("CORE")) %>%
      filter(year %in% MODEL_BASE_YEARS) %>%
      mutate(calOutputValue = round(value, energy.DIGITS_MPKM)) %>%
      left_join_error_no_match(GCAM_region_names, by = "GCAM_region_ID") %>%
      left_join_error_no_match(A54.globaltech_nonmotor, by = c("mode" = "tranSubsector")) %>%
      rename(stub.technology = technology, tranSubsector = mode) %>%
      # There is no need to match shareweights to the calOutputValue because no region should ever have a 0 here
      select(LEVEL2_DATA_NAMES[["StubTranTech"]], year, calOutputValue,sce) ->
      L254.StubTechProd_nonmotor

    # L254.PerCapitaBased_trn: per-capita based flag for transportation final demand
    A54.demand %>%
      write_to_all_regions(c(LEVEL2_DATA_NAMES[["PerCapitaBased"]],"sce"), GCAM_region_names = GCAM_region_names) %>% na.omit() ->
      L254.PerCapitaBased_trn # OUTPUT

    # L254.PriceElasticity_trn: price elasticity of transportation final demand")
    # Price elasticities are only applied to future periods. Application in base years will cause solution failure
    A54.demand %>%
      repeat_add_columns(tibble(year = MODEL_FUTURE_YEARS)) %>%
      write_to_all_regions(c(LEVEL2_DATA_NAMES[["PriceElasticity"]],"sce"), GCAM_region_names = GCAM_region_names) %>% na.omit() ->
      L254.PriceElasticity_trn # OUTPUT

    # L254.IncomeElasticity_trn: Income elasticity of transportation final demand
    # Income elasticities are only applied to future periods
    A54.demand %>%
      repeat_add_columns(tibble(year = MODEL_FUTURE_YEARS)) %>%
      write_to_all_regions(c(LEVEL2_DATA_NAMES[["IncomeElasticity"]],"sce"), GCAM_region_names = GCAM_region_names) %>% na.omit() ->
      L254.IncomeElasticity_trn # OUTPUT

    # L254.BaseService_trn: Base-year service output of transportation final demand
    L254.StubTranTechOutput %>%
      select(LEVEL2_DATA_NAMES[["StubTranTech"]], year, output,sce) %>%
      bind_rows(
        select(L254.StubTechProd_nonmotor, one_of(LEVEL2_DATA_NAMES[["StubTranTech"]]), year, calOutputValue,sce)) %>%
      mutate(base.service = if_else(!is.na(output), output, calOutputValue)) %>%
      # Match in energy.final.demand from transportation supplysector information
      # NAs will be introduced, so use left-join
      left_join(A54.sector, by = "supplysector") %>%
      # Aggregate base-year service output to region, energy.final.demand, and year
      group_by(region, energy.final.demand, year,sce) %>%
      summarise(base.service = sum(base.service)) %>%
      ungroup() %>%
      filter(sce=="CORE") ->
      #kbn 2020-06-02 Base service values only needed for CORE.
      L254.BaseService_trn # OUTPUT





    # ===================================================

    L254.Supplysector_trn %>%
      add_title("Supply sector information for transportation sector") %>%
      add_units("Unitless") %>%
      add_comments("Supply sector information was written for all GCAM regions and subset for the combinations of region and supplysector that are available in the stub technology table") %>%
      add_legacy_name("L254.Supplysector_trn") %>%
      add_precursors("common/GCAM_region_names", "energy/mappings/UCD_techs", "energy/mappings/UCD_techs_revised", "energy/mappings/UCD_size_class_revisions", "L154.intensity_MJvkm_R_trn_m_sz_tech_F_Y",
                     "energy/A54.sector", "energy/A54.globaltech_nonmotor", "energy/A54.globaltech_passthru", "energy/A54.globaltech_passthru_revised") ->
      L254.Supplysector_trn

    L254.FinalEnergyKeyword_trn %>%
      add_title("Supply sector keywords for transportation sector") %>%
      add_units("NA") %>%
      add_comments("Final energy names were matched to supply sector information") %>%
      add_legacy_name("L254.FinalEnergyKeyword_trn") %>%
      add_precursors("common/GCAM_region_names", "energy/mappings/UCD_techs", "energy/mappings/UCD_techs_revised", "energy/mappings/UCD_size_class_revisions", "L154.intensity_MJvkm_R_trn_m_sz_tech_F_Y",
                     "energy/A54.sector", "energy/A54.globaltech_nonmotor") ->
      L254.FinalEnergyKeyword_trn

    L254.tranSubsectorLogit %>%
      add_title("Subsector logit exponents of transportation sector") %>%
      add_units("Unitless") %>%
      add_comments("Transportation default subsector logit exponents were written for all regions") %>%
      add_legacy_name("L254.tranSubsectorLogit") %>%
      add_precursors("common/GCAM_region_names", "energy/mappings/UCD_techs", "energy/mappings/UCD_techs_revised", "energy/mappings/UCD_size_class_revisions", "L154.intensity_MJvkm_R_trn_m_sz_tech_F_Y",
                     "energy/A54.tranSubsector_logit", "energy/A54.tranSubsector_logit_revised", "energy/A54.globaltech_nonmotor") ->
      L254.tranSubsectorLogit

      if(exists("L254.tranSubsectorShrwt")) {
        L254.tranSubsectorShrwt %>%
          add_title("Subsector shareweights of transportation sector") %>%
          add_units("Unitless") %>%
          add_comments("Subsector shareweights of transportation sector were written for all regions and subset for existing combinations of region, supplysector, and tranSubsector") %>%
          add_comments("Only rows with an entry for year were selected") %>%
          add_legacy_name("L254.tranSubsectorShrwt") %>%
          add_precursors("common/GCAM_region_names", "energy/mappings/UCD_techs", "energy/mappings/UCD_techs_revised", "energy/mappings/UCD_size_class_revisions", "L154.intensity_MJvkm_R_trn_m_sz_tech_F_Y",
                         "energy/A54.tranSubsector_shrwt", "energy/A54.tranSubsector_shrwt_revised", "energy/A54.globaltech_nonmotor") ->
          L254.tranSubsectorShrwt
      } else {
        missing_data() %>%
          add_legacy_name("L254.tranSubsectorShrwt") ->
          L254.tranSubsectorShrwt
      }


    if(exists("L254.tranSubsectorShrwtFllt")) {
      L254.tranSubsectorShrwtFllt %>%
        add_title("Subsector shareweights of transportation sector") %>%
        add_units("Unitless") %>%
        add_comments("Subsector shareweights of transportation sector were written for all regions and subset for existing combinations of region, supplysector, and tranSubsector") %>%
        add_comments("Only rows with an entry for year.fillout were selected") %>%
        add_legacy_name("L254.tranSubsectorShrwtFllt") %>%
        add_precursors("common/GCAM_region_names", "energy/mappings/UCD_techs", "energy/mappings/UCD_techs_revised", "energy/mappings/UCD_size_class_revisions", "L154.intensity_MJvkm_R_trn_m_sz_tech_F_Y",
                       "energy/A54.tranSubsector_shrwt", "energy/A54.globaltech_nonmotor") ->
        L254.tranSubsectorShrwtFllt
    } else {
      missing_data() %>%
        add_legacy_name("L254.tranSubsectorShrwtFllt") ->
        L254.tranSubsectorShrwtFllt
    }

    if(exists("L254.tranSubsectorInterp")) {
      L254.tranSubsectorInterp %>%
        add_title("Subsector shareweight interpolation of transportation sector") %>%
        add_units("Unitless") %>%
        add_comments("Subsector shareweight interpoloation data of transportation sector were written for all regions and subset for existing combinations of region, supplysector, and tranSubsector") %>%
        add_comments("Only rows without an entry for to.value were selected") %>%
        add_legacy_name("L254.tranSubsectorInterp") %>%
        add_precursors("common/GCAM_region_names", "energy/mappings/UCD_techs", "energy/mappings/UCD_techs_revised", "energy/mappings/UCD_size_class_revisions", "L154.intensity_MJvkm_R_trn_m_sz_tech_F_Y",
                       "energy/A54.tranSubsector_interp", "energy/A54.tranSubsector_interp_revised", "energy/A54.globaltech_nonmotor") ->
        L254.tranSubsectorInterp
    } else {
      missing_data() %>%
        add_legacy_name("L254.tranSubsectorInterp") ->
        L254.tranSubsectorInterp
    }

    if(exists("L254.tranSubsectorInterpTo")) {
      L254.tranSubsectorInterpTo %>%
        add_title("Subsector shareweight interpolation of transportation sector") %>%
        add_units("Unitless") %>%
        add_comments("Subsector shareweight interpoloation data of transportation sector were written for all regions and subset for existing combinations of region, supplysector, and tranSubsector") %>%
        add_comments("Only rows with an entry for to.value were selected") %>%
        add_legacy_name("L254.tranSubsectorInterpTo") %>%
        add_precursors("common/GCAM_region_names", "energy/mappings/UCD_techs", "energy/mappings/UCD_techs_revised", "energy/mappings/UCD_size_class_revisions", "L154.intensity_MJvkm_R_trn_m_sz_tech_F_Y",
                       "energy/A54.tranSubsector_interp", "energy/A54.globaltech_nonmotor") ->
        L254.tranSubsectorInterpTo
    } else {
      missing_data() %>%
        add_legacy_name("L254.tranSubsectorInterpTo") ->
        L254.tranSubsectorInterpTo
    }

    L254.tranSubsectorSpeed %>%
      add_title("Speeds of transportation modes (not including pass-through sectors)") %>%
      add_units("km / hr") %>%
      add_comments("Speed information was written for all regions and mapped from UCD technology to GCAM technology") %>%
      add_legacy_name("L254.tranSubsectorSpeed") %>%
      add_precursors("common/GCAM_region_names", "energy/mappings/UCD_techs", "energy/mappings/UCD_techs_revised", "energy/mappings/UCD_size_class_revisions", "L154.speed_kmhr_R_trn_m_sz_tech_F_Y") ->
      L254.tranSubsectorSpeed

    L254.tranSubsectorSpeed_passthru %>%
      add_title("Speeds of pass-through transportation subsectors") %>%
      add_units("km / hr") %>%
      add_comments("Transportation default subsector value of time in transit (VOTT) multipliers were written for all regions and model years") %>%
      add_comments("Speeds were matched in by region, supplysector, and year") %>%
      add_legacy_name("L254.tranSubsectorSpeed_passthru") %>%
      add_precursors("common/GCAM_region_names", "energy/A54.tranSubsector_VOTT", "energy/A54.tranSubsector_VOTT_revised",
                     "energy/mappings/UCD_techs", "energy/mappings/UCD_techs_revised", "energy/mappings/UCD_size_class_revisions", "L154.speed_kmhr_R_trn_m_sz_tech_F_Y") ->
      L254.tranSubsectorSpeed_passthru

    L254.tranSubsectorSpeed_noVOTT %>%
      add_title("Speeds of transportation subsectors whose time value is not considered") %>%
      add_units("km / hr") %>%
      add_comments("Sector data was subsetted for only those whose speeds have not already been specified") %>%
      add_legacy_name("L254.tranSubsectorSpeed_noVOTT") %>%
      add_precursors("common/GCAM_region_names", "energy/mappings/UCD_techs", "energy/mappings/UCD_techs_revised", "energy/mappings/UCD_size_class_revisions", "L154.intensity_MJvkm_R_trn_m_sz_tech_F_Y",
                     "energy/A54.globaltech_passthru", "energy/A54.globaltech_passthru_revised") ->
      L254.tranSubsectorSpeed_noVOTT

    L254.tranSubsectorSpeed_nonmotor %>%
      add_title("Speeds of non-motorized transportation subsectors") %>%
      add_units("km / hr") %>%
      add_comments("Data was written for all model years and regions") %>%
      add_legacy_name("L254.tranSubsectorSpeed_nonmotor") %>%
      add_precursors("energy/A54.globaltech_nonmotor") ->
      L254.tranSubsectorSpeed_nonmotor

    L254.tranSubsectorVOTT %>%
      add_title("Value of time in transit parameterization") %>%
      add_units("Unitless") %>%
      add_comments("Data was written for all regions") %>%
      add_comments("Year.fillout was populated with minimum model year") %>%
      add_legacy_name("L254.tranSubsectorVOTT") %>%
      add_precursors("common/GCAM_region_names", "energy/A54.tranSubsector_VOTT", "energy/A54.tranSubsector_VOTT_revised",
                     "energy/mappings/UCD_techs", "energy/mappings/UCD_techs_revised", "energy/mappings/UCD_size_class_revisions", "L154.intensity_MJvkm_R_trn_m_sz_tech_F_Y",
                     "energy/A54.globaltech_passthru", "energy/A54.globaltech_passthru_revised", "energy/A54.globaltech_nonmotor") ->
      L254.tranSubsectorVOTT

    L254.tranSubsectorFuelPref %>%
      add_title("Subsector preferences that are tied to GDP (unrelated to time value)") %>%
      add_units("Unitless") %>%
      add_comments("Data was written for all regions") %>%
      add_comments("Year.fillout was populated with minimum model year") %>%
      add_legacy_name("L254.tranSubsectorFuelPref") %>%
      add_precursors("common/GCAM_region_names",
                     "energy/A54.tranSubsector_VOTT", "energy/A54.tranSubsector_VOTT_revised", "energy/A54.tranSubsector_VOTT_ssp1", "energy/A54.tranSubsector_VOTT_ssp1_revised",
                     "energy/mappings/UCD_techs", "energy/mappings/UCD_techs_revised", "energy/mappings/UCD_size_class_revisions", "L154.intensity_MJvkm_R_trn_m_sz_tech_F_Y",
                     "energy/A54.globaltech_passthru", "energy/A54.globaltech_passthru_revised", "energy/A54.globaltech_nonmotor") ->
      L254.tranSubsectorFuelPref

    L254.StubTranTech %>%
      add_title("Transportation stub technologies (built from technologies with coefficients in the UCD database)") %>%
      add_units("NA") %>%
      add_comments("Data was written for all regions and mapped from UCD technology to GCAM technology") %>%
      add_legacy_name("L254.StubTranTech") %>%
      add_precursors("common/GCAM_region_names", "energy/mappings/UCD_techs", "energy/mappings/UCD_techs_revised", "energy/mappings/UCD_size_class_revisions", "L154.intensity_MJvkm_R_trn_m_sz_tech_F_Y") ->
      L254.StubTranTech

    L254.StubTech_passthru %>%
      add_title("Transportation stub technologies (passthru)") %>%
      add_units("NA") %>%
      add_comments("Data was written for all regions and subsetted for only the ones whose input actually exists in the given region or ones whose input is in the list of pass-through technologies") %>%
      add_legacy_name("L254.StubTech_passthru") %>%
      add_precursors("common/GCAM_region_names", "energy/mappings/UCD_techs", "energy/mappings/UCD_techs_revised", "energy/mappings/UCD_size_class_revisions", "L154.intensity_MJvkm_R_trn_m_sz_tech_F_Y",
                     "energy/A54.globaltech_passthru", "energy/A54.globaltech_passthru_revised") ->
      L254.StubTech_passthru

    L254.StubTech_nonmotor %>%
      add_title("Non-motorized transportation stub technologies") %>%
      add_units("NA") %>%
      add_comments("Data was written for all regions") %>%
      add_legacy_name("L254.StubTech_nonmotor") %>%
      add_precursors("common/GCAM_region_names", "energy/A54.globaltech_nonmotor") ->
      L254.StubTech_nonmotor

    L254.GlobalTechShrwt_passthru %>%
      add_title("Shareweights of global transportation sector technologies (not tranTechnologies)") %>%
      add_units("Unitless") %>%
      add_comments("Data was written for all model years") %>%
      add_legacy_name("L254.GlobalTechShrwt_passthru") %>%
      add_precursors("energy/A54.globaltech_passthru", "energy/A54.globaltech_passthru_revised") ->
      L254.GlobalTechShrwt_passthru

    L254.GlobalTechShrwt_nonmotor %>%
      add_title("Shareweights of non-motorized global transportation sector technologies (not tranTechnologies)") %>%
      add_units("Unitless") %>%
      add_comments("Data was written for all model years") %>%
      add_legacy_name("L254.GlobalTechShrwt_nonmotor") %>%
      add_precursors("energy/A54.globaltech_nonmotor") ->
      L254.GlobalTechShrwt_nonmotor

    L254.GlobalTechCoef_passthru %>%
      add_title("Coefficients of global transportation sector technologies (not tranTechnologies)") %>%
      add_units("Unitless") %>%
      add_comments("Coefficients were written for all model years") %>%
      add_legacy_name("L254.GlobalTechCoef_passthru") %>%
      add_precursors("energy/A54.globaltech_passthru", "energy/A54.globaltech_passthru_revised") ->
      L254.GlobalTechCoef_passthru

    L254.GlobalRenewTech_nonmotor %>%
      add_title("Renewable inputs to non-motorized transportation technologies") %>%
      add_units("NA") %>%
      add_comments("Renewable inputs were written for all model years") %>%
      add_legacy_name("L254.GlobalRenewTech_nonmotor") %>%
      add_precursors("energy/A54.globaltech_nonmotor") ->
      L254.GlobalRenewTech_nonmotor

    L254.GlobalTranTechInterp %>%
      add_title("Shareweight interpolation of global tranTechnologies") %>%
      add_units("NA") %>%
      add_comments("Populated placeholders for final calibration year and end year") %>%
      add_legacy_name("L254.GlobalTranTechInterp") %>%
      add_precursors("energy/A54.globaltranTech_interp", "energy/A54.globaltranTech_interp_revised") ->
      L254.GlobalTranTechInterp

    L254.GlobalTranTechShrwt %>%
      add_title("Shareweights of global tranTechnologies") %>%
      add_units("Unitless") %>%
      add_comments("Data was subsetted for model years") %>%
      add_legacy_name("L254.GlobalTranTechShrwt") %>%
      add_precursors("energy/A54.globaltranTech_shrwt", "energy/A54.globaltranTech_shrwt_revised") ->
      L254.GlobalTranTechShrwt

    L254.GlobalTranTechSCurve %>%
      add_title("Retirement of global tranTechnologies") %>%
      add_units("lifetime and half-life in years") %>%
      add_comments("Retirement parameters in the final year of the base data were carried forward to all future time periods") %>%
      add_legacy_name("L254.GlobalTranTechSCurve") %>%
      add_precursors("energy/A54.globaltranTech_retire", "energy/A54.globaltranTech_retire_revised") ->
      L254.GlobalTranTechSCurve

    L254.StubTranTechCalInput %>%
      add_title("Calibrated input of tranTechnologies") %>%
      add_units("Unitless") %>%
      add_comments("Share weights were calculate by aggregating energy consumption to the region, supplysector, tranSubsector, year level") %>%
      add_legacy_name("L254.StubTranTechCalInput") %>%
      add_precursors("common/GCAM_region_names", "energy/mappings/UCD_techs", "energy/mappings/UCD_techs_revised", "energy/mappings/UCD_size_class_revisions", "L154.in_EJ_R_trn_m_sz_tech_F_Yh") ->
      L254.StubTranTechCalInput

    L254.StubTranTechLoadFactor %>%
      add_title("TranTechnology load factors (all periods)") %>%
      add_units("person/vehicle and tonnes/vehicle") %>%
      add_comments("Data was subsetted to model years and mapped from UCD technology to GCAM technology") %>%
      add_legacy_name("L254.StubTranTechLoadFactor") %>%
      add_precursors("common/GCAM_region_names", "energy/mappings/UCD_techs", "energy/mappings/UCD_techs_revised", "energy/mappings/UCD_size_class_revisions", "L154.loadfactor_R_trn_m_sz_tech_F_Y") ->
      L254.StubTranTechLoadFactor

    L254.StubTranTechCost %>%
      add_title("TranTechnology costs (all periods)") %>%
      add_units("$1990USD / vkm") %>%
      add_comments("Non-fuel cost was adjusted to 1990") %>%
      add_comments("Transportation cost table was mapped from UCD technology to GCAM technology") %>%
      add_legacy_name("L254.StubTranTechCost") %>%
      add_precursors("common/GCAM_region_names", "energy/mappings/UCD_techs", "energy/mappings/UCD_techs_revised", "energy/mappings/UCD_size_class_revisions", "L154.cost_usdvkm_R_trn_m_sz_tech_F_Y") ->
      L254.StubTranTechCost

    L254.StubTranTechCoef %>%
      add_title("TranTechnology coefficients (intensities; all periods)") %>%
      add_units("BTU / vkm") %>%
      add_comments("MJ was converted to BTU") %>%
      add_comments("Vehicle energy intensity information was mapped from UCD technology to GCAM technology") %>%
      add_legacy_name("L254.StubTranTechCoef") %>%
      add_precursors("common/GCAM_region_names", "energy/mappings/UCD_techs", "energy/mappings/UCD_techs_revised", "energy/mappings/UCD_size_class_revisions", "L154.intensity_MJvkm_R_trn_m_sz_tech_F_Y") ->
      L254.StubTranTechCoef

    L254.StubTechCalInput_passthru %>%
      add_title("Calibrated input of passthrough technologies") %>%
      add_units("Unitless") %>%
      add_comments("Pass-through transportationtechnologies were written to all regions") %>%
      add_comments("Share weights were calculated from calibrated output values") %>%
      add_legacy_name("L254.StubTechCalInput_passthru") %>%
      add_precursors("common/GCAM_region_names", "energy/mappings/UCD_techs", "energy/mappings/UCD_techs_revised", "energy/mappings/UCD_size_class_revisions",
                     "L154.intensity_MJvkm_R_trn_m_sz_tech_F_Y", "energy/A54.globaltech_passthru", "energy/A54.globaltech_passthru_revised") ->
      L254.StubTechCalInput_passthru

    L254.StubTechProd_nonmotor %>%
      add_title("Service output of non-motorized transportation technologies") %>%
      add_units("Million pass-km") %>%
      add_comments("Supply sector and stub.technology information was added to non-motorized service output information") %>%
      add_legacy_name("L254.StubTechProd_nonmotor") %>%
      add_precursors("common/GCAM_region_names", "energy/A54.sector", "L154.out_mpkm_R_trn_nonmotor_Yh") ->
      L254.StubTechProd_nonmotor

    L254.PerCapitaBased_trn %>%
      add_title("Per-capita based flag for transportation final demand") %>%
      add_units("NA") %>%
      add_comments("Per-capita based flag information written for all GCAM regions") %>%
      add_legacy_name("L254.PerCapitaBased_trn") %>%
      add_precursors("common/GCAM_region_names", "energy/A54.demand", "energy/A54.demand_ssp1") ->
      L254.PerCapitaBased_trn

    L254.PriceElasticity_trn %>%
      add_title("Price elasticity of transportation final demand") %>%
      add_units("Unitless") %>%
      add_comments("Price elasticity information written for all GCAM regions and model future years") %>%
      add_legacy_name("L254.PriceElasticity_trn") %>%
      add_precursors("common/GCAM_region_names", "energy/A54.demand") ->
      L254.PriceElasticity_trn

    L254.IncomeElasticity_trn %>%
      add_title("Income elasticity of transportation final demand") %>%
      add_units("Unitless") %>%
      add_comments("Income elasticity information written for all GCAM regions and model future years") %>%
      add_legacy_name("L254.IncomeElasticity_trn") %>%
      add_precursors("common/GCAM_region_names", "energy/A54.demand") ->
      L254.IncomeElasticity_trn

    L254.BaseService_trn %>%
      add_title("Base-year service output of transportation final demand") %>%
      add_units("units") %>%
      add_comments("comments describing how data generated") %>%
      add_legacy_name("L254.BaseService_trn") %>%
      add_precursors("common/GCAM_region_names", "energy/A54.sector", "energy/mappings/UCD_techs", "energy/mappings/UCD_techs_revised", "energy/mappings/UCD_size_class_revisions",
                     "L154.out_mpkm_R_trn_nonmotor_Yh", "L154.intensity_MJvkm_R_trn_m_sz_tech_F_Y",
                     "L154.loadfactor_R_trn_m_sz_tech_F_Y", "L154.in_EJ_R_trn_m_sz_tech_F_Yh") ->
      L254.BaseService_trn

    return_data(L254.Supplysector_trn, L254.FinalEnergyKeyword_trn, L254.tranSubsectorLogit,
                L254.tranSubsectorShrwt, L254.tranSubsectorShrwtFllt, L254.tranSubsectorInterp,
                L254.tranSubsectorInterpTo, L254.tranSubsectorSpeed, L254.tranSubsectorSpeed_passthru,
                L254.tranSubsectorSpeed_noVOTT, L254.tranSubsectorSpeed_nonmotor, L254.tranSubsectorVOTT,
                L254.tranSubsectorFuelPref, L254.StubTranTech, L254.StubTech_passthru, L254.StubTech_nonmotor,
                L254.GlobalTechShrwt_passthru, L254.GlobalTechShrwt_nonmotor, L254.GlobalTechCoef_passthru,
                L254.GlobalRenewTech_nonmotor, L254.GlobalTranTechInterp, L254.GlobalTranTechShrwt,
                L254.GlobalTranTechSCurve, L254.StubTranTechCalInput, L254.StubTranTechLoadFactor,
                L254.StubTranTechCost, L254.StubTranTechCoef, L254.StubTechCalInput_passthru,
                L254.StubTechProd_nonmotor, L254.PerCapitaBased_trn, L254.PriceElasticity_trn,
                L254.IncomeElasticity_trn, L254.BaseService_trn)
  } else {
    stop("Unknown command")
  }
}<|MERGE_RESOLUTION|>--- conflicted
+++ resolved
@@ -176,15 +176,7 @@
     L154.out_mpkm_R_trn_nonmotor_Yh <- get_data(all_data, "L154.out_mpkm_R_trn_nonmotor_Yh")
 
     # ===================================================
-<<<<<<< HEAD
-    # Silence package notes
-    GCAM_region_ID <- tranTechnology <- region <- supplysector <- . <- technology <- minicam.energy.input <- r_mei <-
-      year <- year.fillout <- to.value <- value <- speed.source <- tranSubsector.x <- addTimeValue <- time.value.multiplier <-
-      fuelprefElasticity <- tranSubsector <- share.weight <- calibrated.value <- subs.share.weight <- loadFactor <-
-      coefficient <- stub.technology <- output <- output_agg <- output_cum <- share.weight.year <- tech.share.weight <-
-      calOutputValue <- energy.final.demand <- base.service <- object <- r_ss <- UCD_region <- size.class <- sce <- NULL
-=======
->>>>>>> ada55f53
+
 
     # PART A: BUILDING TRANSPORTATION SECTORS FROM THE TECHNOLOGY LEVEL UP
     # L254.StubTranTech: Transportation stub technologies (built from technologies with coefficients in the UCD database)
