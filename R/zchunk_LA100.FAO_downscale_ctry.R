# Copyright 2019 Battelle Memorial Institute; see the LICENSE file.

#' module_aglu_LA100.FAO_downscale_ctry
#'
#' Downscale FAO production and consumption agricultural data to AGLU countries.
#'
#' @param command API command to execute
#' @param ... other optional parameters, depending on command
#' @return Depends on \code{command}: either a vector of required inputs,
#' a vector of output names, or (if \code{command} is "MAKE") all
#' the generated outputs: \code{L100.FAO_ag_HA_ha}, \code{L100.FAO_ag_Prod_t}, \code{L100.FAO_ag_Exp_t}, \code{L100.FAO_ag_Feed_t}, \code{L100.FAO_ag_Food_t}, \code{L100.FAO_ag_Imp_t}, \code{L100.FAO_an_Exp_t}, \code{L100.FAO_an_Food_t}, \code{L100.FAO_an_Imp_t}, \code{L100.FAO_an_Prod_t}, \code{L100.FAO_CL_kha}, \code{L100.FAO_fallowland_kha}, \code{L100.FAO_harv_CL_kha}, \code{L100.FAO_Fert_Cons_tN}, \code{L100.FAO_Fert_Prod_tN}, \code{L100.FAO_For_Exp_m3}, \code{L100.FAO_For_Imp_m3}, \code{L100.FAO_For_Prod_m3}. The corresponding file in the
#' original data system was \code{LA100.FAO_downscale_ctry.R} (aglu level1).
#' @details Extrapolate each FAO dataset to 2011; match with country names; extrapolate to countries that
#' split or combined at some point (e.g. Czechoslovakia needs to be split into Czech Republic and
#' Slovakia); and calculate rolling five-year averages.
#' @importFrom assertthat assert_that
#' @importFrom tibble tibble
#' @importFrom stats aggregate
#' @importFrom dplyr bind_rows distinct filter full_join left_join rename select add_row
#' @importFrom tidyr gather replace_na spread
#' @author BBL
module_aglu_LA100.FAO_downscale_ctry <- function(command, ...) {
  if(command == driver.DECLARE_INPUTS) {
    return(c(FILE = "aglu/AGLU_ctry",
             FILE = "aglu/FAO/FAO_ag_HA_ha_PRODSTAT",
             FILE = "aglu/FAO/FAO_ag_Prod_t_PRODSTAT",
             FILE = "aglu/FAO/FAO_ag_Exp_t_SUA",
             FILE = "aglu/FAO/FAO_ag_Feed_t_SUA",
             FILE = "aglu/FAO/FAO_ag_Food_t_SUA",
             FILE = "aglu/FAO/FAO_ag_Imp_t_SUA",
             FILE = "aglu/FAO/FAO_an_Exp_t_SUA",
             FILE = "aglu/FAO/FAO_an_Food_t_SUA",
             FILE = "aglu/FAO/FAO_an_Imp_t_SUA",
             FILE = "aglu/FAO/FAO_an_Prod_t_SUA",
             FILE = "aglu/FAO/FAO_an_Stocks",
             FILE = "aglu/FAO/FAO_an_Dairy_Stocks",
             FILE = "aglu/FAO/FAO_CL_kha_RESOURCESTAT",
             FILE = "aglu/FAO/FAO_fallowland_kha_RESOURCESTAT",
             FILE = "aglu/FAO/FAO_harv_CL_kha_RESOURCESTAT",
             FILE = "aglu/FAO/FAO_Fert_Cons_tN_RESOURCESTAT_archv",
             FILE = "aglu/FAO/FAO_Fert_Cons_tN_RESOURCESTAT",
             FILE = "aglu/FAO/FAO_Fert_Prod_tN_RESOURCESTAT_archv",
             FILE = "aglu/FAO/FAO_Fert_Prod_tN_RESOURCESTAT",
             FILE = "aglu/FAO/FAO_For_Exp_m3_FORESTAT",
             FILE = "aglu/FAO/FAO_For_Imp_m3_FORESTAT",
             FILE = "aglu/FAO/FAO_For_Prod_m3_FORESTAT"))
  } else if(command == driver.DECLARE_OUTPUTS) {
    return(c("L100.FAO_ag_HA_ha",
             "L100.FAO_ag_Prod_t",
             "L100.FAO_ag_Exp_t",
             "L100.FAO_ag_Feed_t",
             "L100.FAO_ag_Food_t",
             "L100.FAO_ag_Imp_t",
             "L100.FAO_an_Exp_t",
             "L100.FAO_an_Food_t",
             "L100.FAO_an_Imp_t",
             "L100.FAO_an_Prod_t",
             "L100.FAO_an_Stocks",
             "L100.FAO_an_Dairy_Stocks",
             "L100.FAO_CL_kha",
             "L100.FAO_fallowland_kha",
             "L100.FAO_harv_CL_kha",
             "L100.FAO_Fert_Cons_tN",
             "L100.FAO_Fert_Prod_tN",
             "L100.FAO_For_Exp_m3",
             "L100.FAO_For_Imp_m3",
             "L100.FAO_For_Prod_m3"))
  } else if(command == driver.MAKE) {

    iso <- FAO_country <- `country codes` <- `element codes` <- `item codes` <-
      year <- value <- countries <- country.codes <- item <- item.codes <-
      element <- element.codes <- `2011` <- NULL # silence package chck.
<<<<<<< HEAD
=======

>>>>>>> 438bcf1e

    all_data <- list(...)[[1]]

    # Load required inputs
    get_data(all_data, "aglu/AGLU_ctry") %>%
      select(iso, FAO_country) %>%
      distinct ->
      AGLU_ctry

    FAO_ag_HA_ha_PRODSTAT <- get_data(all_data, "aglu/FAO/FAO_ag_HA_ha_PRODSTAT")
    FAO_ag_Prod_t_PRODSTAT <- get_data(all_data, "aglu/FAO/FAO_ag_Prod_t_PRODSTAT")
    FAO_ag_Exp_t_SUA <- get_data(all_data, "aglu/FAO/FAO_ag_Exp_t_SUA")
    FAO_ag_Feed_t_SUA <- get_data(all_data, "aglu/FAO/FAO_ag_Feed_t_SUA")
    FAO_ag_Food_t_SUA <- get_data(all_data, "aglu/FAO/FAO_ag_Food_t_SUA")
    FAO_ag_Imp_t_SUA <- get_data(all_data, "aglu/FAO/FAO_ag_Imp_t_SUA")
    FAO_an_Exp_t_SUA <- get_data(all_data, "aglu/FAO/FAO_an_Exp_t_SUA")
    FAO_an_Food_t_SUA <- get_data(all_data, "aglu/FAO/FAO_an_Food_t_SUA")
    FAO_an_Imp_t_SUA <- get_data(all_data, "aglu/FAO/FAO_an_Imp_t_SUA")
    FAO_an_Prod_t_SUA <- get_data(all_data, "aglu/FAO/FAO_an_Prod_t_SUA")
    FAO_an_Stocks <- get_data(all_data, "aglu/FAO/FAO_an_Stocks")
    FAO_an_Dairy_Stocks <- get_data(all_data, "aglu/FAO/FAO_an_Dairy_Stocks")
    FAO_CL_kha_RESOURCESTAT <- get_data(all_data, "aglu/FAO/FAO_CL_kha_RESOURCESTAT")
    FAO_fallowland_kha_RESOURCESTAT <- get_data(all_data, "aglu/FAO/FAO_fallowland_kha_RESOURCESTAT")
    FAO_harv_CL_kha_RESOURCESTAT <- get_data(all_data, "aglu/FAO/FAO_harv_CL_kha_RESOURCESTAT")
    FAO_Fert_Cons_tN_RESOURCESTAT_archv <- get_data(all_data, "aglu/FAO/FAO_Fert_Cons_tN_RESOURCESTAT_archv")
    FAO_Fert_Cons_tN_RESOURCESTAT <- get_data(all_data, "aglu/FAO/FAO_Fert_Cons_tN_RESOURCESTAT")
    FAO_Fert_Prod_tN_RESOURCESTAT_archv <- get_data(all_data, "aglu/FAO/FAO_Fert_Prod_tN_RESOURCESTAT_archv")
    FAO_Fert_Prod_tN_RESOURCESTAT<- get_data(all_data, "aglu/FAO/FAO_Fert_Prod_tN_RESOURCESTAT")
    FAO_For_Exp_m3_FORESTAT <- get_data(all_data, "aglu/FAO/FAO_For_Exp_m3_FORESTAT")
    FAO_For_Imp_m3_FORESTAT <- get_data(all_data, "aglu/FAO/FAO_For_Imp_m3_FORESTAT")
    FAO_For_Prod_m3_FORESTAT <- get_data(all_data, "aglu/FAO/FAO_For_Prod_m3_FORESTAT")

    itel_colnames <- c("item", "item codes", "element", "element codes")
    coitel_colnames <- c("countries", "country codes", itel_colnames)
    FAO_histyear_cols <- as.character(aglu.FAO_HISTORICAL_YEARS)


    #kbn 2019/11/04 Write function to fill holes for base year-
    #This function will fill holes from the specified cut-off year to the base year for any region, comoditty combination
    #that is missing data in any year. It will not fill in data if no data exists for a region commoditty combination before the cut-off year.
    #It will not add new commoditties or regions.If Printlog is set to TRUE, the function will print out,how many data points you are missing in the
    #base year, how many points could be filled in and how many points could not be filled in.Current cut-off year is set to 2007. 1961 is the first year of FAO
    #data.

    get_baseyear_or_mostrecent_FAO<-function(df,BaseYear=MODEL_FINAL_BASE_YEAR,StartYear=1961,CutOff=2007,Printlog=FALSE){

      #Step 1: Get values for start year, last year and dataset name
      StartYear<-toString(StartYear)
      LastYear<-colnames(df)[ncol(df)]
      name<-deparse(substitute(df))

      #Step 2: Convert from tibble to dataframe for processing.Will convert back to tibble in the last step.
     df<-as.data.frame(df)

     #Step 3: Create a list of required years
    Yrs<-seq(CutOff+1,BaseYear,1)

      #Step 4: If there is no column, create it.
      for (i in Yrs){
        if (!toString(i) %in% c(colnames(df))){
          df[,toString(i)]<-NA_integer_
        }
      }

      #Step 5: Print first warning message
      if (Printlog==TRUE){

        print(paste("No data found in dataset ",name," for ",(sum(is.na((df[,toString(BaseYear)]))))," values.",sep = ""))}


      #Step 6: Fill with neighbor

      for (i in Yrs){
        df[,toString(i)]<-if_else(is.na(df[,toString(i)]),df[,toString(i-1)],df[,toString(i)])
      }


      if (Printlog==TRUE){
        #Step7: Print second warning message
        print(paste("Could not fill in data for base year ",name," for ",sum(is.na(df[,toString(BaseYear)]))," values. There was no data available after ", CutOff,sep = ""))}

    #Step 8: Convert back to tibble

    df<-as_tibble(df)

      return(df)
    }


    #kbn 2019/12/16 Adding in hole-filling for all FAO data.
    FAO_ag_HA_ha_PRODSTAT <- get_baseyear_or_mostrecent_FAO(FAO_ag_HA_ha_PRODSTAT)
    FAO_ag_Prod_t_PRODSTAT <- get_baseyear_or_mostrecent_FAO(FAO_ag_Prod_t_PRODSTAT)
    FAO_ag_Exp_t_SUA <- get_baseyear_or_mostrecent_FAO(FAO_ag_Exp_t_SUA)
    FAO_ag_Feed_t_SUA <- get_baseyear_or_mostrecent_FAO(FAO_ag_Feed_t_SUA)
    FAO_ag_Food_t_SUA <- get_baseyear_or_mostrecent_FAO(FAO_ag_Food_t_SUA)
    FAO_ag_Imp_t_SUA <- get_baseyear_or_mostrecent_FAO(FAO_ag_Imp_t_SUA)
    FAO_an_Exp_t_SUA <- get_baseyear_or_mostrecent_FAO(FAO_an_Exp_t_SUA)
    FAO_an_Food_t_SUA <- get_baseyear_or_mostrecent_FAO(FAO_an_Food_t_SUA)
    FAO_an_Imp_t_SUA <- get_baseyear_or_mostrecent_FAO(FAO_an_Imp_t_SUA)
    FAO_an_Prod_t_SUA <- get_baseyear_or_mostrecent_FAO(FAO_an_Prod_t_SUA)
    FAO_fallowland_kha_RESOURCESTAT <- get_baseyear_or_mostrecent_FAO(FAO_fallowland_kha_RESOURCESTAT)
    FAO_harv_CL_kha_RESOURCESTAT <- get_baseyear_or_mostrecent_FAO(FAO_harv_CL_kha_RESOURCESTAT)
    FAO_Fert_Cons_tN_RESOURCESTAT <- get_baseyear_or_mostrecent_FAO(FAO_Fert_Cons_tN_RESOURCESTAT)
    FAO_Fert_Prod_tN_RESOURCESTAT<- get_baseyear_or_mostrecent_FAO(FAO_Fert_Prod_tN_RESOURCESTAT)


    # Replace the item and element code names with what is used in the more recent datasets
    FAO_Fert_Cons_tN_RESOURCESTAT_archv[itel_colnames] <- FAO_Fert_Cons_tN_RESOURCESTAT[1, itel_colnames]
    FAO_Fert_Prod_tN_RESOURCESTAT_archv[itel_colnames] <- FAO_Fert_Prod_tN_RESOURCESTAT[1, itel_colnames]

    # Merge resourcestat fertilizer databases with 'archive' years (1961-2002) and more recent
    # years (2002-2010). FAOSTAT notes that the methods changed between the two datasets; we
    # ignore this discrepancy but use the 2002 data from the more recent dataset
    FAO_Fert_Cons_tN_RESOURCESTAT_archv$`2002` <- NULL
    FAO_Fert_Prod_tN_RESOURCESTAT_archv$`2002` <- NULL

    # Interesting: dplyr can't go as fast as the approach taken in the original data system
    # A number of dplyr operations are *considerably* slower with this big dataset, and take more lines
    # So most of this function, the slowest in the entire data system, retains the original
    # code (though cleaned up considerably) and logic
    cons <- full_join(FAO_Fert_Cons_tN_RESOURCESTAT_archv,
                      FAO_Fert_Cons_tN_RESOURCESTAT, by = c("countries", "country codes", "item", "item codes", "element", "element codes"))
    prod <- full_join(FAO_Fert_Prod_tN_RESOURCESTAT_archv,
                      FAO_Fert_Prod_tN_RESOURCESTAT, by = c("countries", "country codes", "item", "item codes", "element", "element codes"))

    # Aggregate to complete the merge of the two datasets
    FAO_Fert_Cons_tN_RESOURCESTAT <- aggregate(cons[names(cons) %in% FAO_histyear_cols],
                                               by = as.list(cons[coitel_colnames]),
                                               sum, na.rm = TRUE)
    FAO_Fert_Prod_tN_RESOURCESTAT <- aggregate(prod[names(prod) %in% FAO_histyear_cols],
                                               by = as.list(prod[coitel_colnames]),
                                               sum, na.rm = TRUE)

    # Some data in an_Stocks are in 1000s of heads instead of just heads; convert them
    # Also remove the units column to be consistent with the other FAO tables.
    fhyc <- names(FAO_an_Stocks) %in% aglu.FAO_HISTORICAL_YEARS
    thr <- FAO_an_Stocks$units == "1000 Head"
    FAO_an_Stocks[thr, fhyc] <- FAO_an_Stocks[thr, fhyc] * 1000
    FAO_an_Stocks$units <- FAO_an_Dairy_Stocks$units <- NULL
    # as necessary, expand the animal stocks data to 2012
    if(!"2012" %in% names(FAO_an_Stocks)) FAO_an_Stocks$`2012` <- FAO_an_Stocks$`2011`

    # Fodder data only goes through 2011, but won't be extrapolated to 2012 in
    # the function below because the column `2012` exists.
    # Fill in the Fodder 2012 data here.
    FAO_ag_HA_ha_PRODSTAT %>%
      filter(grepl("forage", item) | grepl("Fodder", item) | grepl("silage", item)) %>%
      mutate(`2012` = `2011`) ->
      FAO_fodder_HA_ha_PRODSTAT

    FAO_ag_HA_ha_PRODSTAT %>%
      filter(!grepl("forage", item) & !grepl("Fodder", item) & !grepl("silage", item)) %>%
      bind_rows(FAO_fodder_HA_ha_PRODSTAT) ->
      FAO_ag_HA_ha_PRODSTAT

    FAO_ag_Prod_t_PRODSTAT %>%
      filter(grepl("forage", item) | grepl("Fodder", item) | grepl("silage", item)) %>%
      mutate(`2012` = `2011`) ->
      FAO_fodder_Prod_t_PRODSTAT

    FAO_ag_Prod_t_PRODSTAT %>%
      filter(!grepl("forage", item) & !grepl("Fodder", item) & !grepl("silage", item)) %>%
      bind_rows(FAO_fodder_Prod_t_PRODSTAT) ->
      FAO_ag_Prod_t_PRODSTAT

    # Not all databases go to 2012. Extrapolate each dataset to 2012, repeating
    # the data for 2009/10. Where missing 1961, substitute 1962
    list("FAO_ag_Exp_t_SUA" = FAO_ag_Exp_t_SUA,
         "FAO_ag_Feed_t_SUA" = FAO_ag_Feed_t_SUA,
         "FAO_ag_Food_t_SUA" = FAO_ag_Food_t_SUA,
         "FAO_ag_Imp_t_SUA" = FAO_ag_Imp_t_SUA,
         "FAO_an_Exp_t_SUA" = FAO_an_Exp_t_SUA,
         "FAO_an_Food_t_SUA" = FAO_an_Food_t_SUA,
         "FAO_an_Imp_t_SUA" = FAO_an_Imp_t_SUA,
         "FAO_an_Prod_t_SUA" = FAO_an_Prod_t_SUA,
         "FAO_an_Stocks" = FAO_an_Stocks,
         "FAO_an_Dairy_Stocks" = FAO_an_Dairy_Stocks,
         "FAO_Fert_Cons_tN_RESOURCESTAT" = FAO_Fert_Cons_tN_RESOURCESTAT,
         "FAO_Fert_Prod_tN_RESOURCESTAT" = FAO_Fert_Prod_tN_RESOURCESTAT,
         "FAO_ag_HA_ha_PRODSTAT" = FAO_ag_HA_ha_PRODSTAT,
         "FAO_ag_Prod_t_PRODSTAT" = FAO_ag_Prod_t_PRODSTAT,
         "FAO_For_Exp_m3_FORESTAT" = FAO_For_Exp_m3_FORESTAT,
         "FAO_For_Imp_m3_FORESTAT" = FAO_For_Imp_m3_FORESTAT,
         "FAO_For_Prod_m3_FORESTAT" = FAO_For_Prod_m3_FORESTAT) %>%
      # apply the following function over all list elements
      lapply(FUN = function(df) {
        if(!"1961" %in% colnames(df)) df$`1961` <- df$`1962`
        if(!"2013" %in% colnames(df)) df$`2013` <- df$`2012`
        if(!"2014" %in% colnames(df)) df$`2014` <- df$`2013`
        if(!"2015" %in% colnames(df)) df$`2015` <- df$`2014`
        df$element <- NULL
        df
      }) %>%
      # combine everything together
      bind_rows(.id = "element") ->
      FAO_data_ALL

    # Replace all missing values with 0
    repl <- as.list(rep(0, ncol(FAO_data_ALL)))
    names(repl) <- names(FAO_data_ALL)
    FAO_data_ALL <- replace_na(FAO_data_ALL, repl)

    # Match the iso names
    FAO_data_ALL %>%
      left_join(distinct(AGLU_ctry, FAO_country, .keep_all = TRUE), by = c("countries" = "FAO_country")) ->
      FAO_data_ALL

    # Downscale countries individually NOTE: This is complicated. The FAO data need to be downscaled
    # to all FAO historical years (i.e. back to 1961 regardless of when we are starting our
    # historical time series). Otherwise the early historical years will get averaged with zeroes.
    # Czechoslovakia
    FAO_data_ALL %>%
      filter(iso %in% AGLU_ctry$iso[AGLU_ctry$FAO_country == "Czechoslovakia"]) %>%
      downscale_FAO_country("Czechoslovakia", 1993L, years = aglu.FAO_HISTORICAL_YEARS) ->
      FAO_data_ALL_cze

    # USSR
    FAO_data_ALL %>%
      filter(iso %in% AGLU_ctry$iso[AGLU_ctry$FAO_country == "USSR"]) %>%
      downscale_FAO_country("USSR", 1992L, years = aglu.FAO_HISTORICAL_YEARS) ->
      FAO_data_ALL_ussr

    # Yugoslavia
    FAO_data_ALL %>%
      filter(iso %in% AGLU_ctry$iso[AGLU_ctry$FAO_country == "Yugoslav SFR"]) %>%
      downscale_FAO_country("Yugoslav SFR", 1992L, years = aglu.FAO_HISTORICAL_YEARS) ->
      FAO_data_ALL_yug

    # Drop these countries from the full database and combine
    FAO_data_ALL %>%
      filter(!iso %in% unique(c(FAO_data_ALL_cze$iso, FAO_data_ALL_ussr$iso, FAO_data_ALL_yug$iso))) %>%
      # combine these downscaled databases
      bind_rows(FAO_data_ALL_cze, FAO_data_ALL_ussr, FAO_data_ALL_yug) ->
      FAO_data_ALL

    # Make sure histyear_cols uses only names in our data set
    FAO_histyear_cols <- intersect(FAO_histyear_cols, names(FAO_data_ALL))
    # Drop observations where all years are zero
    FAO_data_ALL <- FAO_data_ALL[rowSums(FAO_data_ALL[FAO_histyear_cols]) != 0, ]

    # Calculate rolling five-year averages from available data
    FAO_data_ALL_5yr <- FAO_data_ALL

    # In the first and last two years, use the 3 and 4 available years
    FAO_data_ALL_5yr[FAO_histyear_cols][1] <- rowMeans(FAO_data_ALL[FAO_histyear_cols][1:3])
    FAO_data_ALL_5yr[FAO_histyear_cols][2] <- rowMeans(FAO_data_ALL[FAO_histyear_cols][1:4])

    # Precalculate a few things for loop speed
    lastcol <- ncol(FAO_data_ALL_5yr[FAO_histyear_cols]) - 2
    x <- FAO_data_ALL[FAO_histyear_cols]
    lenXFAO <- length(FAO_histyear_cols)

    # Main calculation loop
    for(i in 3:lastcol) {
      FAO_data_ALL_5yr[FAO_histyear_cols][, i] <- rowMeans(x[i + -2:2])
    }
    FAO_data_ALL_5yr[FAO_histyear_cols][lenXFAO - 1] <-
      rowMeans(FAO_data_ALL[FAO_histyear_cols][(lenXFAO - 3):lenXFAO])
    FAO_data_ALL_5yr[FAO_histyear_cols][lenXFAO] <-
      rowMeans(FAO_data_ALL[FAO_histyear_cols][(lenXFAO - 2):lenXFAO])

    # From here on, only use the specified AGLU historical years
    FAO_data_ALL_5yr <- FAO_data_ALL_5yr[c(coitel_colnames, "iso", as.character(aglu.AGLU_HISTORICAL_YEARS))]

    # Rename columns to old names
    FAO_data_ALL_5yr %>%
      rename(country.codes = `country codes`,
             element.codes = `element codes`,
             item.codes = `item codes`) ->
      FAO_data_ALL_5yr

    # Change `element` columns to match old data and reshape
    #    FAO_data_ALL_5yr <- FAO_data_ALL_5yr[c(1:6,8:47,7)]
    FAO_data_ALL_5yr$element <- gsub(pattern = "_[A-Z]*$", "", FAO_data_ALL_5yr$element)
    FAO_data_ALL_5yr$element <- gsub(pattern = "^FAO_", "", FAO_data_ALL_5yr$element)
    FAO_data_ALL_5yr <- gather_years(FAO_data_ALL_5yr)

    # Re-split into separate tables for each element
    L100.FAOlist <- split(seq(1, nrow(FAO_data_ALL_5yr)), FAO_data_ALL_5yr$element)
    names(L100.FAOlist) <- lapply(names(L100.FAOlist), function(x) { paste0("L100.FAO_", x) })
    # change list names to match the legacy
    # names
    fixup <- function(irows, legacy.name) {
        FAO_data_ALL_5yr[irows,] %>%
          add_comments("Downscale countries; calculate 5-yr averages") %>%
          add_legacy_name(legacy.name)
    }
    L100.FAOlist <- Map(fixup, L100.FAOlist, names(L100.FAOlist))

    # Fallow land data sets are missing lots of years, so we don't include them in the 5yr average
    # They need to be reshaped and written out now for use downstream
    FAO_CL_kha_RESOURCESTAT %>%
      left_join(distinct(AGLU_ctry, FAO_country, .keep_all = TRUE), by = c("countries" = "FAO_country")) %>%
      rename(country.codes = `country codes`,
             element.codes = `element codes`,
             item.codes = `item codes`) %>%
      gather_years() %>%
      add_legacy_name("L100.FAO_CL_kha") %>%
      na.omit() %>%
      mutate(value = as.numeric(value)) %>%
      add_comments("Downscale countries") ->
      L100.FAO_CL_kha
    FAO_fallowland_kha_RESOURCESTAT %>%
      left_join(distinct(AGLU_ctry, FAO_country, .keep_all = TRUE), by = c("countries" = "FAO_country")) %>%
      rename(country.codes = `country codes`,
             element.codes = `element codes`,
             item.codes = `item codes`) %>%
      gather_years()  %>%
      add_legacy_name("L100.FAO_fallowland_kha") %>%
      na.omit() %>%
      mutate(value = as.numeric(value)) %>%
      add_comments("Downscale countries") ->
      L100.FAO_fallowland_kha
    FAO_harv_CL_kha_RESOURCESTAT %>%
      left_join(distinct(AGLU_ctry, FAO_country, .keep_all = TRUE), by = c("countries" = "FAO_country")) %>%
      rename(country.codes = `country codes`,
             element.codes = `element codes`,
             item.codes = `item codes`) %>%
      gather_years() %>%
      add_legacy_name("L100.FAO_harv_CL_kha") %>%
      na.omit() %>%
      mutate(value = as.numeric(value)) %>%
      add_comments("Downscale countries") ->
      L100.FAO_harv_CL_kha

    # Add description, units, process (done above), and precursor information
    L100.FAOlist[["L100.FAO_ag_HA_ha"]] %>%
      add_title("FAO agricultural harvested area by country, item, year") %>%
      add_units("t") %>%
      add_precursors("aglu/FAO/FAO_ag_HA_ha_PRODSTAT", "aglu/AGLU_ctry") ->
      L100.FAO_ag_HA_ha
    L100.FAOlist[["L100.FAO_ag_Prod_t"]] %>%
      add_title("FAO agricultural production by country, item, year") %>%
      add_units("t") %>%
      add_precursors("aglu/FAO/FAO_ag_Prod_t_PRODSTAT", "aglu/AGLU_ctry") ->
      L100.FAO_ag_Prod_t
    L100.FAOlist[["L100.FAO_ag_Exp_t"]] %>%
      add_title("FAO agricultural exports by country, item, year") %>%
      add_units("t") %>%
      add_precursors("aglu/FAO/FAO_ag_Exp_t_SUA", "aglu/AGLU_ctry") ->
      L100.FAO_ag_Exp_t
    L100.FAOlist[["L100.FAO_ag_Feed_t"]] %>%
      add_title("FAO agricultural feed by country, item, year") %>%
      add_units("t") %>%
      add_precursors("aglu/FAO/FAO_ag_Feed_t_SUA", "aglu/AGLU_ctry") ->
      L100.FAO_ag_Feed_t
    L100.FAOlist[["L100.FAO_ag_Food_t"]] %>%
      add_title("FAO agricultural food consumption by country, item, year") %>%
      add_units("t") %>%
      add_precursors("aglu/FAO/FAO_ag_Food_t_SUA", "aglu/AGLU_ctry") ->
      L100.FAO_ag_Food_t
    L100.FAOlist[["L100.FAO_ag_Imp_t"]] %>%
      add_title("FAO agricultural imports by country, item, year") %>%
      add_units("t") %>%
      add_precursors("aglu/FAO/FAO_ag_Imp_t_SUA", "aglu/AGLU_ctry") ->
      L100.FAO_ag_Imp_t
    L100.FAOlist[["L100.FAO_an_Exp_t"]] %>%
      add_title("FAO animal exports by country, item, year") %>%
      add_units("t") %>%
      add_precursors("aglu/FAO/FAO_an_Exp_t_SUA", "aglu/AGLU_ctry") ->
      L100.FAO_an_Exp_t
    L100.FAOlist[["L100.FAO_an_Food_t"]] %>%
      add_title("FAO animal food consumption by country, item, year") %>%
      add_units("t") %>%
      add_precursors("aglu/FAO/FAO_an_Food_t_SUA", "aglu/AGLU_ctry") ->
      L100.FAO_an_Food_t
    L100.FAOlist[["L100.FAO_an_Imp_t"]] %>%
      add_title("FAO animal imports by country, item, year") %>%
      add_units("t") %>%
      add_precursors("aglu/FAO/FAO_an_Imp_t_SUA", "aglu/AGLU_ctry") ->
      L100.FAO_an_Imp_t
    L100.FAOlist[["L100.FAO_an_Prod_t"]] %>%
      add_title("FAO animal production by country, item, year") %>%
      add_units("t") %>%
      add_precursors("aglu/FAO/FAO_an_Prod_t_SUA", "aglu/AGLU_ctry") ->
      L100.FAO_an_Prod_t
    L100.FAOlist[["L100.FAO_an_Stocks"]] %>%
      add_title("FAO animal stocks country, item, year") %>%
      add_units("number") %>%
      add_precursors("aglu/FAO/FAO_an_Stocks", "aglu/AGLU_ctry") ->
      L100.FAO_an_Stocks
    L100.FAOlist[["L100.FAO_an_Dairy_Stocks"]] %>%
      add_title("FAO dairy producing animal stocks country, item, year") %>%
      add_units("number") %>%
      add_precursors("aglu/FAO/FAO_an_Dairy_Stocks", "aglu/AGLU_ctry") ->
      L100.FAO_an_Dairy_Stocks
    L100.FAO_CL_kha %>%
      add_title("FAO cropland area by country, year") %>%
      add_units("kha") %>%
      add_precursors("aglu/FAO/FAO_CL_kha_RESOURCESTAT", "aglu/AGLU_ctry") ->
      L100.FAO_CL_kha
    L100.FAO_fallowland_kha %>%
      add_title("FAO fallow land area by country, year") %>%
      add_units("kha") %>%
      add_precursors("aglu/FAO/FAO_fallowland_kha_RESOURCESTAT", "aglu/AGLU_ctry") ->
      L100.FAO_fallowland_kha
    L100.FAO_harv_CL_kha %>%
      add_title("FAO harvested cropland (temporary crops) area by country, year") %>%
      add_units("kha") %>%
      add_precursors("aglu/FAO/FAO_harv_CL_kha_RESOURCESTAT", "aglu/AGLU_ctry") ->
      L100.FAO_harv_CL_kha
    L100.FAOlist[["L100.FAO_Fert_Cons_tN"]] %>%
      add_title("FAO fertilizer consumption by country, year") %>%
      add_units("tonnes N") %>%
      add_precursors("aglu/FAO/FAO_Fert_Cons_tN_RESOURCESTAT",
                     "aglu/FAO/FAO_Fert_Cons_tN_RESOURCESTAT_archv",
                     "aglu/AGLU_ctry") ->
      L100.FAO_Fert_Cons_tN
    L100.FAOlist[["L100.FAO_Fert_Prod_tN"]] %>%
      add_title("FAO fertilizer production by country, year") %>%
      add_units("tonnes N") %>%
      add_precursors("aglu/FAO/FAO_Fert_Prod_tN_RESOURCESTAT",
                     "aglu/FAO/FAO_Fert_Prod_tN_RESOURCESTAT_archv",
                     "aglu/AGLU_ctry") ->
      L100.FAO_Fert_Prod_tN
    L100.FAOlist[["L100.FAO_For_Exp_m3"]] %>%
      add_title("FAO forestry exports by country, year") %>%
      add_units("m3") %>%
      add_precursors("aglu/FAO/FAO_For_Exp_m3_FORESTAT", "aglu/AGLU_ctry") ->
      L100.FAO_For_Exp_m3
    L100.FAOlist[["L100.FAO_For_Imp_m3"]] %>%
      add_title("FAO forestry imports by country, year") %>%
      add_units("m3") %>%
      add_precursors("aglu/FAO/FAO_For_Imp_m3_FORESTAT", "aglu/AGLU_ctry") ->
      L100.FAO_For_Imp_m3
    L100.FAOlist[["L100.FAO_For_Prod_m3"]] %>%
      add_title("FAO forestry production by country, year") %>%
      add_units("m3") %>%
      add_precursors("aglu/FAO/FAO_For_Prod_m3_FORESTAT", "aglu/AGLU_ctry") ->
      L100.FAO_For_Prod_m3

    return_data(L100.FAO_ag_HA_ha,
                L100.FAO_ag_Prod_t,
                L100.FAO_ag_Exp_t,
                L100.FAO_ag_Feed_t,
                L100.FAO_ag_Food_t,
                L100.FAO_ag_Imp_t,
                L100.FAO_an_Exp_t,
                L100.FAO_an_Food_t,
                L100.FAO_an_Imp_t,
                L100.FAO_an_Prod_t,
                L100.FAO_an_Stocks,
                L100.FAO_an_Dairy_Stocks,
                L100.FAO_CL_kha,
                L100.FAO_fallowland_kha,
                L100.FAO_harv_CL_kha,
                L100.FAO_Fert_Cons_tN,
                L100.FAO_Fert_Prod_tN,
                L100.FAO_For_Exp_m3,
                L100.FAO_For_Imp_m3,
                L100.FAO_For_Prod_m3)
  } else {
    stop("Unknown command")
  }
}<|MERGE_RESOLUTION|>--- conflicted
+++ resolved
@@ -70,10 +70,7 @@
     iso <- FAO_country <- `country codes` <- `element codes` <- `item codes` <-
       year <- value <- countries <- country.codes <- item <- item.codes <-
       element <- element.codes <- `2011` <- NULL # silence package chck.
-<<<<<<< HEAD
-=======
-
->>>>>>> 438bcf1e
+
 
     all_data <- list(...)[[1]]
 
