<<<<<<< HEAD
#' module_gcamusa_LA101.EIA_SEDS
=======
# Copyright 2019 Battelle Memorial Institute; see the LICENSE file.

#' module_gcam.usa_LA101.EIA_SEDS
>>>>>>> f8ebec0a
#'
#' Produce two ouput tables from the EIA state energy database:
#' \itemize{
#'  \item{L101.inEIA_EJ_state_S_F: Energy data by GCAM sector and fuel, state, and year; energy units in EJ, years from 1971-2010, includes only rows that have a defined sector and fuel}
#'  \item{L101.EIA_use_all_Bbtu: Energy data by EIA sector and fuel code, GCAM sector and fuel, MSN, state, and year; energy units in Billion BTU, years from 1960-2011, includes all original data}
#' }
#'
#' @param command API command to execute
#' @param ... other optional parameters, depending on command
#' @return Depends on \code{command}: either a vector of required inputs,
#' a vector of output names, or (if \code{command} is "MAKE") all
#' the generated outputs: \code{L101.EIA_use_all_Bbtu}, \code{L101.inEIA_EJ_state_S_F}. The corresponding file in the
#' original data system was \code{LA101.EIA_SEDS.R} (gcam-usa level1).
#' @details See above
#' @importFrom assertthat assert_that
#' @importFrom dplyr arrange bind_rows filter group_by left_join mutate select summarise
#' @importFrom tidyr gather spread fill
#' @author AS April 2017
module_gcamusa_LA101.EIA_SEDS <- function(command, ...) {
  if(command == driver.DECLARE_INPUTS) {
    return(c(FILE = "gcam-usa/EIA_SEDS_fuels",
             FILE = "gcam-usa/EIA_SEDS_sectors",
             FILE = "gcam-usa/EIA_use_all_Bbtu",
             FILE = "gcam-usa/A_fuel_conv"))
  } else if(command == driver.DECLARE_OUTPUTS) {
    return(c("L101.EIA_use_all_Bbtu",
             "L101.inEIA_EJ_state_S_F"))
  } else if(command == driver.MAKE) {

    year <- value <- Data_Status <- State <- MSN <- GCAM_fuel <- GCAM_sector <-
      state <- sector <- fuel <- conv_Bbtu_EJ <- EIA_fuel <- EIA_sector <-
      description.x <- description.y <- NULL # silence package check.

    all_data <- list(...)[[1]]

    # Load required inputs
    EIA_SEDS_fuels <- get_data(all_data, "gcam-usa/EIA_SEDS_fuels")
    EIA_SEDS_sectors <- get_data(all_data, "gcam-usa/EIA_SEDS_sectors")
    EIA_use_all_Bbtu <- get_data(all_data, "gcam-usa/EIA_use_all_Bbtu")
    A_fuel_conv <- get_data(all_data, "gcam-usa/A_fuel_conv")

    # ===================================================

    # Prep for output tables - add columns for GCAM sector and fuel names, using the substrings of the Mnemonic Series Name (MSN) code, and filter out U.S.
    EIA_use_all_Bbtu %>%
      gather_years %>%
      mutate(EIA_fuel = substr(MSN, 1, 2),  # First and second digits of MSN is energy code
             EIA_sector = substr(MSN, 3, 4)) %>% # Third and fourth digits of MSN is sector code
      left_join(EIA_SEDS_fuels, by = "EIA_fuel") %>%
      left_join(EIA_SEDS_sectors, by = "EIA_sector") %>%
      filter(State != "US") %>%
      mutate(state = State, fuel = GCAM_fuel, sector = GCAM_sector) ->
      Bbtu_with_GCAM_names

    # Create 1 of the 2 output tables: narrow years from 1971-2010, convert billion BTU to EJ (fuel specific), remove rows that have no defined sector or fuel name
    Bbtu_with_GCAM_names %>%
      select(state, sector, fuel, year, value) %>%
      filter(year %in% HISTORICAL_YEARS, !is.na(fuel), !is.na(sector)) %>%
      left_join(A_fuel_conv, by = "fuel") %>%
      mutate(value = value * conv_Bbtu_EJ) %>%
      group_by(state, sector, fuel, year) %>%
      summarise(value = sum(value)) %>%
      arrange(fuel, sector) %>%
      ungroup() ->
      L101.inEIA_EJ_state_S_F

    # Create other output table: leave units as billion BTU, getting rid of missing values: prior to 1980, lots are missing. These data are only used for state-wise allocations
    Bbtu_with_GCAM_names %>%
      select(Data_Status, state, MSN, year, value, EIA_fuel, EIA_sector, sector, fuel, -State, -description.x, -description.y) %>%
      arrange(Data_Status, state, MSN, EIA_fuel, EIA_sector, sector, fuel, -year) -> # Year needs to be in descending order to use fill function
      Bbtu_with_GCAM_names_intermediate

    # To create this second output table, I need to split the dataframe and recombine
    Bbtu_with_GCAM_names_intermediate %>%
      filter(year %in% 1971:2011) %>% # Custom year range, want to keep NAs in 1960-1970
      fill(value) %>% # Replace NAs in 1971-1979 with values from one year more recent
      bind_rows(filter(Bbtu_with_GCAM_names_intermediate, year %in% 1960:1970)) %>% # Reattaching 1960-1970 rows
      arrange(Data_Status, state, MSN, EIA_fuel, EIA_sector, sector, fuel, -year) ->
      L101.EIA_use_all_Bbtu

    # ===================================================

    L101.EIA_use_all_Bbtu %>%
      add_title("State Energy Data in Bbtu by Year, GCAM-Sector, and GCAM-Fuel") %>%
      add_units("Billion BTU") %>%
      add_comments("GCAM sector and fuel names were added, NAs for years 1971-1979 were replaced with most recent year's data available") %>%
      add_legacy_name("L101.EIA_use_all_Bbtu") %>%
      add_precursors("gcam-usa/EIA_use_all_Bbtu", "gcam-usa/EIA_SEDS_fuels",
                     "gcam-usa/EIA_SEDS_sectors") ->
      L101.EIA_use_all_Bbtu

    L101.inEIA_EJ_state_S_F %>%
      add_title("State Energy Data in EJ by Year, GCAM-Sector, and GCAM-Fuel") %>%
      add_units("EJ") %>%
      add_comments("GCAM sector and fuel names were added, units converted to EJ, data with no GCAM fuel or sector name removed") %>%
      add_legacy_name("L101.inEIA_EJ_state_S_F") %>%
      add_precursors("gcam-usa/EIA_use_all_Bbtu", "gcam-usa/EIA_SEDS_fuels",
                     "gcam-usa/EIA_SEDS_sectors", "gcam-usa/A_fuel_conv") ->
      L101.inEIA_EJ_state_S_F

    return_data(L101.EIA_use_all_Bbtu, L101.inEIA_EJ_state_S_F)
  } else {
    stop("Unknown command")
  }
}<|MERGE_RESOLUTION|>--- conflicted
+++ resolved
@@ -1,10 +1,6 @@
-<<<<<<< HEAD
-#' module_gcamusa_LA101.EIA_SEDS
-=======
 # Copyright 2019 Battelle Memorial Institute; see the LICENSE file.
 
 #' module_gcam.usa_LA101.EIA_SEDS
->>>>>>> f8ebec0a
 #'
 #' Produce two ouput tables from the EIA state energy database:
 #' \itemize{
