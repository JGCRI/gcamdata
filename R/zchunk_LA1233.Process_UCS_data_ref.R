#' module_gcamusa_LA1233.Process_UCS_data_ref
#'
#' This script reads in and processes "Union of Concerned Scientists. 2012. UCS EW3 Energy-Water Database V.1.3" www.ucsusa.org/ew3database - Main Data.
#'
#' @param command API command to execute
#' @param ... other optional parameters, depending on command
#' @return Depends on \code{command}: either a vector of required inputs,
#' a vector of output names, or (if \code{command} is "MAKE") all
#' the generated outputs: \code{LA1233.CoolingSystemShares_RG3_ref}, The corresponding file in the
#' original data system was \code{LA1233.Process_UCS_data_ref.R} (gcam-usa-processing-code level1).
#' @details This script reads in and processes "Union of Concerned Scientists. 2012. UCS EW3 Energy-Water
#' Database V.1.3" - Main Data.
#' @importFrom assertthat assert_that
#' @importFrom dplyr filter mutate select
#' @importFrom tidyr gather spread
#' @importFrom tibble as_tibble tibble
#' @author LL March 2017, ZK Sep 2019

<<<<<<< HEAD
module_gcamusa_LA1233.Process_UCS_data_ref <- function(command, ...) {
  if(command == driver.DECLARE_INPUTS) {
    return(c(FILE = "gcam-usa/UCS_Database",
             FILE = "gcam-usa/states_subregions",
             FILE = "gcam-usa/elec_tech_water_map"
             #"L120.RsrcCurves_EJ_R_offshore_wind_USA"
             ))
  } else if(command == driver.DECLARE_OUTPUTS) {
    return(c("LA1233.CoolingSystemShares_RG3_ref"))
  } else if(command == driver.MAKE) {

    all_data <- list(...)[[1]]

    # Silence package notes
    plant_type <- water_type <- fuel <- technology <- State <- NEMS <- cooling_system <-
      Fuel <- 'Reported Water Source (Type)' <- 'Generation Technology' <- 'Cooling Technology' <-
      state <- 'First Year of Operation' <- 'Nameplate Capacity (MW)' <- x <- y <- z <- year <-
      . <- 'cooling pond' <- 'dry cooling' <- dry_hybrid <- none <- 'once through' <- recirculating <-
      sumy <- sumx <- '2008' <- '2020' <- NULL

# ===================================================
# Load required inputs

    #' Note 1: The states_subregions raw file was modified to include NEMS region mappings.
    #' In states_subregion.csv row 65, West Virginia Central East Grid has subregion4 as South, insted of Midwest
    #' as in the harmonization folder.
    #' Note 2: the file elec_tech_water_map has changed and has different mappings.
    #' Note 3: UCS_Database used blanks instead of N/A in new database. Also the "generation technology" column was missing
    #' and was added to the new database.

    UCS_Database <- get_data(all_data, "gcam-usa/UCS_Database") # Union of concerned scientists Energy Water Database
    states_subregions <- get_data(all_data, "gcam-usa/states_subregions")
    elec_tech_water_map <- get_data(all_data, "gcam-usa/elec_tech_water_map")
    #L120.RsrcCurves_EJ_R_offshore_wind_USA <-get_data(all_data, "L120.RsrcCurves_EJ_R_offshore_wind_USA")

# ===================================================
# Modify Data (Remove NAs, reclassify Types, Change Fuel and Cooling Technologies to GCAM syntax)
# Note: In original code some of these modifications were done in the for loop at line 98.
# These modifications have been shifted here outside that loop.

        UCS_Database%>%
        filter((!is.na(Fuel) | Fuel!="NA") & `Reported Water Source (Type)`!="Unknown") %>%
        filter(!`Generation Technology`%in% c("CT","WN")) %>% #Remove Combustion Turbine and Wind
        mutate(`Reported Water Source (Type)`=case_when(
        `Reported Water Source (Type)`%in% c("Surface Water","Municipal","Groundwater","Unknown Freshwater",
                                             "Waste Water","GW/Waste Water","GW/Surface Water",
                                             "GW/Municipal","GW/fresh")~"fresh",
        `Reported Water Source (Type)`%in% c("Ocean","Unknown Ocean","Unknown seawater")~"seawater",
        `Cooling Technology`=="Dry Cooled"~"fresh",
        TRUE~`Reported Water Source (Type)`),
        # GCAM Fuels
        Fuel=case_when( Fuel=="Hydropower"~"hydro",
                        Fuel=="Natural Gas"~"gas",
                        Fuel=="Oil" ~"refined liquids",
                       TRUE~tolower(Fuel)),
        `Cooling Technology`=case_when(`Cooling Technology`=="Dry Cooled"~"dry cooling",
                                       TRUE~`Cooling Technology`),
        `Cooling Technology`=gsub("-"," ",`Cooling Technology`),
        `Cooling Technology`=tolower(`Cooling Technology`))->
      UCS_Database_Edited


    # NOTE: In original code after filtering and renaming, data left with only 10330 rows.
    # In new code we have 13890 rows. If we open the .csv file and manually filter the rows
    # to remove NA fuel and "unknown" Reported water source) we get 13890 rows.

    # Create data frame for complete set of technologies for each state and join NEMS region
    elec_tech_water_map%>%
      dplyr::select(plant_type,cooling_system,water_type,fuel,technology)%>%
      unique %>%
      repeat_add_columns(tibble::tibble(state = unique(states_subregions$state))) %>%
      left_join(states_subregions%>%dplyr::select(state,NEMS),by="state") %>%
      rename(State=state)->
    complete_tech

    # NOTE: Original Script edits offshore states. Line 89-95 of original code.
    # This has been left out for now.

# ===================================================
# Calculate Cooling technology share

    #---------------------------------
    # Historical cooling shares
    # For each year calculate cumulative cooling share upto that year & modify names to GCAM syntax

    cooling_share<-NULL; # initiate cooling share data frame

    for(year_i in 1970:2008){

    UCS_Database_Edited%>%
      filter(`First Year of Operation` <= year_i)%>%
      group_by(State,Fuel,`Generation Technology`,`Cooling Technology`,`Reported Water Source (Type)`)%>%
      summarise(x=sum(`Nameplate Capacity (MW)`))%>%
      mutate(plant_type=case_when((Fuel=="gas" & `Generation Technology`=="CC")~"combined cycle",
                                (Fuel=="refined liquids" & `Generation Technology`=="CC")~"CC",
                                (Fuel=="solar" & `Generation Technology`=="SU")~"CSP",
                                (Fuel %in% c("solar","wind","hydro"))~"no cooling",
                                (Fuel %in% c("gas","refined liquids","biomass"))~"fossil non-coal",
                                TRUE~Fuel))%>%
      group_by(State,plant_type,`Cooling Technology`,`Reported Water Source (Type)`,Fuel)%>%
      summarise(x=sum(x))->
      capacity_tech

    # Note: Values are different when compared with old script. However, when manually summing from original
    # UCS_database_ref.csv the values match results from this script.

    capacity_tech%>%
      group_by(State,plant_type,Fuel)%>%
      summarise(x=sum(x))->
    capacity_tech_state

   capacity_tech%>%as.data.frame%>%
     mutate(x=x/inner_join((capacity_tech%>%
                              ungroup()%>%
                              dplyr::select(State,plant_type,Fuel)),
                           capacity_tech_state,
                           by=c("State","plant_type","Fuel"))$x)%>%
     mutate(year=year_i)->
     capacity_tech_cooling


   cooling_share<-bind_rows(cooling_share,capacity_tech_cooling)

  } # Close loop for years


    cooling_share%>%unique%>%
      left_join(states_subregions%>%dplyr::select(state,NEMS)%>%rename(State=state),by="State")->
      cooling_share

    # Repeat cooling technology distribution for all technologies
    left_join((complete_tech%>%unique%>%
                 rename(Fuel=fuel,`Reported Water Source (Type)`=water_type,`Cooling Technology`=cooling_system)),
              cooling_share,by=c("plant_type","Fuel","State","NEMS","Reported Water Source (Type)","Cooling Technology"))%>%na.omit->
      cooling_share_historical

    #-----------------------------------------
    # Calculate Cooling Shares for future years
    # Note: In original code for some reason data states dropped and analysis done by NEMS regions
    # and the later states added in again. Here analysis is done by state.


    UCS_Database_Edited%>%
      filter(`First Year of Operation` > 1999)%>%
      group_by(State,Fuel,`Generation Technology`,`Cooling Technology`,`Reported Water Source (Type)`)%>%
      summarise(x=sum(`Nameplate Capacity (MW)`))%>%
      mutate(plant_type=case_when((Fuel=="gas" & `Generation Technology`=="CC")~"combined cycle",
                                (Fuel=="refined liquids" & `Generation Technology`=="CC")~"CC",
                                (Fuel=="solar" & `Generation Technology`=="SU")~"CSP",
                                (Fuel %in% c("solar","wind","hydro"))~"no cooling",
                                (Fuel %in% c("gas","refined liquids","biomass"))~"fossil non-coal",
                                TRUE~Fuel))%>%
      group_by(State,plant_type,`Cooling Technology`,`Reported Water Source (Type)`,Fuel)%>%
      summarise(x=sum(x))->
      capacity_tech_future

    # Compute shares of cooling technology by fuel
    capacity_tech_future%>%
      group_by(Fuel,`Cooling Technology`,`Reported Water Source (Type)`)%>%
      summarise(x=sum(x))->
    capacity_tech_future_US

    # Calculate Total for US by fuel
    capacity_tech_future_US%>%
      group_by(Fuel)%>%
      summarise(x=sum(x))->
      capacity_tech_future_US_Total

    capacity_tech_future_US%>%as.data.frame%>%
      mutate(x=x/inner_join((capacity_tech_future_US%>%
                               ungroup()%>%
                               dplyr::select(Fuel)),
                            capacity_tech_future_US_Total,
                            by=c("Fuel"))$x)->
      cooling_share_future_US

    # Aggregate by State & Fuel
    capacity_tech_future%>%
      group_by(State,plant_type,Fuel)%>%
      summarise(x=sum(x))->
      capacity_tech_future_state

    capacity_tech_future%>%as.data.frame%>%
      mutate(x=x/inner_join((capacity_tech_future%>%ungroup()%>%
                               dplyr::select(State,Fuel,plant_type)),
                            capacity_tech_future_state,
                            by=c("State","Fuel","plant_type"))$x)->
      cooling_share_future_state

    # --------------------------------
    # Cooling Share complete list
    # If cooling share availble by State, use that else
    # Assume the cooling share for US total

    full_join(cooling_share_future_state,cooling_share_future_US%>%rename(y=x),
              by = c("Cooling Technology", "Reported Water Source (Type)", "Fuel"))->
      cooling_share_future

    complete_tech%>%
      rename(Fuel=fuel,`Cooling Technology`=cooling_system,`Reported Water Source (Type)`=water_type)%>%
      unique%>%
      left_join(cooling_share_future,
                by = c("Fuel","Cooling Technology","plant_type","Reported Water Source (Type)","State"))%>%
      repeat_add_columns(tibble::tibble(year = c(2010,2020,2100)))%>%
      mutate(x=case_when(is.na(x)~0,TRUE~x),
             y=case_when(is.na(y)~0,TRUE~y),
             z=case_when((x==0 & y==0)~0,
                         (x==0 & y>0)~y,
                         TRUE~x))%>%
      dplyr::select(-x,-y)%>%rename(x=z)%>%
      mutate(`Cooling Technology`=case_when(plant_type=="no cooling"~"none",TRUE~`Cooling Technology`),
             `Reported Water Source (Type)`=case_when(plant_type=="no cooling"~"fresh",TRUE~`Reported Water Source (Type)`))->
      cooling_share_future_complete_tech

    # Combine into one Cooling Share Data Frame
    # All no cooling has cooling_type none and is assigned 1
    # As per original script all historical Gen_III is made 0
    bind_rows(cooling_share_historical,cooling_share_future_complete_tech)%>%unique%>%
      mutate(x=case_when(plant_type=="no cooling"~ 1,
                         (technology=="Gen_III" & year<2010)~ 0,
                         TRUE~x))->
    complete_tech_cooling_share

    # ----------------------------------------
    # Assumptions for Unassigned Cooling technologies in the Future
    # If sum of cooling technologies across water_types is less than 0, then assign all remaining shares to recirculating
    # In 2020 freshwater recirculating =0.85, dry cooling=0.05, cooling pond =0.05, Once through seawater =0.05
    # In 2020 nuclear freshwater recirculating =0.09, cooling pond=0.05, once through seawater=0.05
    # Assign 2010 to 2008 values
    # Assign 2100 to 2020 values
    # In this script have ensured that sum of cooling techs across seawater and freshwater do no exceed 1

    # CSP storage and regular after 2020 has recirculating assigned to 1.
    # In original script all fresh water geothermal recirculating is assigned 1
    # In original script both dry-hybrid and recirculaitng were assigned 1 which didn't make sense.


    left_join(complete_tech_cooling_share%>%spread(key=`Cooling Technology`,value=x),
              complete_tech_cooling_share%>%group_by(plant_type,Fuel,technology,State,NEMS,year)%>%summarise(sumy=sum(x,na.rm=T)),
              by=c("plant_type","Fuel","technology","State","NEMS","year"))%>%
      mutate(sumx=rowSums(select(.,`cooling pond`,`dry cooling`,dry_hybrid,none,`once through`,recirculating),na.rm=T))%>%
      mutate(`dry cooling`=case_when((!is.na(`dry cooling`) & sumy<0.85 & year==2020 & (Fuel=="gas" | Fuel=="biomass" | Fuel=="coal" | Fuel=="refined liquids") & `Reported Water Source (Type)`=="fresh")~0.05,TRUE~`dry cooling`),
             `cooling pond`=case_when((!is.na(`cooling pond`) & sumy<0.85 & year==2020 & (Fuel=="gas" | Fuel=="nuclear" | Fuel=="biomass" | Fuel=="coal" | Fuel=="refined liquids") & `Reported Water Source (Type)`=="fresh")~0.05,TRUE~`cooling pond`),
             `once through`=case_when((!is.na(`once through`) & sumy<0.85 & year==2020 & (Fuel=="gas" | Fuel=="nuclear" | Fuel=="biomass" | Fuel=="coal" | Fuel=="refined liquids") & `Reported Water Source (Type)`=="seawater")~0.05,TRUE~`once through`))%>%
      mutate(sumx=rowSums(select(.,`cooling pond`,`dry cooling`,dry_hybrid,none,`once through`,recirculating),na.rm=T))->
      complete_tech_cooling_share_Edited

    left_join(complete_tech_cooling_share_Edited%>%dplyr::select(-sumy),
              complete_tech_cooling_share_Edited%>%dplyr::select(-sumx,-sumy)%>%gather(key=`Cooling Technology`,value=x,-Fuel,-technology,-State,-plant_type,-`Reported Water Source (Type)`,-year,-NEMS)%>%
                group_by(plant_type,Fuel,technology,State,NEMS,year)%>%summarise(sumy=sum(x,na.rm=T)),
              by=c("plant_type","Fuel","technology","State","NEMS","year"))%>%
      mutate(recirculating=case_when(is.na(recirculating)~0,TRUE~recirculating),
             recirculating=case_when((sumy!=0 & sumy!=1 & `Reported Water Source (Type)`=="fresh")~recirculating+(1-sumy),
                                     (Fuel=="solar CSP" & `Reported Water Source (Type)`=="fresh")~recirculating+(1-sumy),
                                     (Fuel=="geothermal" & `Reported Water Source (Type)`=="fresh")~recirculating+(1-sumy),
                                     TRUE~recirculating))%>%
      mutate(sumx=rowSums(select(.,`cooling pond`,`dry cooling`,dry_hybrid,none,`once through`,recirculating),na.rm=T))%>%
      dplyr::select(-sumx,-sumy)%>%
      gather(key=`Cooling Technology`,value=x,-Fuel,-technology,-State,-plant_type,-`Reported Water Source (Type)`,-year,-NEMS)%>%
      spread(key=year,value=x)%>%
      rename(fuel=Fuel,water_type=`Reported Water Source (Type)`,cooling_system=`Cooling Technology`)%>%
      replace(., is.na(.), 0)%>%
      mutate(`2010`=`2008`,`2100`=`2020`)->
      LA1233.CoolingSystemShares_RG3_ref

    # Checks
    # d<- LA1233.CoolingSystemShares_RG3_ref
    # d%>%filter(State=="CA",fuel=="nuclear",`2100`!=0)
    # d%>%filter(State=="CA",fuel=="gas",`2100`!=0)
    # d%>%filter(State=="CA",fuel=="coal",`2100`!=0)
    # d%>%filter(State=="CA",fuel=="biomass",`2100`!=0)
    # d%>%filter(State=="CA",fuel=="refined liquids",`2100`!=0)
    # d%>%filter(State=="CA",fuel=="geothermal",`2100`!=0);d%>%filter(fuel=="geothermal",`2100`!=0);
    # d%>%filter(State=="CA",fuel=="solar CSP",`2100`!=0)
    # d%>%filter(State=="CA",fuel=="solar PV",`2100`!=0)
    # d%>%filter(State=="CA",fuel=="wind",`2100`!=0)
    # d%>%filter(State=="CA",fuel=="hydro",`2100`!=0)
    # d%>%filter(`2020`<0)

    # NOTES: Differences from original script data output
    # Note 1: All "no cooling" plant_types are now assinged "fresh" water_type. In old data wind
    # and rooftop_pv were assigned "none" water_type while hydro, PV, PV_storage were assigned "fresh".
    # Note 2: In CA for fue==coal the original script uses a US average distribution. However, in this script when
    # future technologies do not exist in a state (past 1999) in the UCS database then it is assumed that those technologies do not have
    # a representative share based on the US average. The distribution is based on the assumptions made above for dry cooling, recirculating,
    # once through.
    # Note 3: rooftop_pv in the original script has no shares assigned to it. In this script all technologies have summed shares == 1. In this
    # case the cooling system is "none" with a share of 1.


# ===================================================
# Produce Outputs

    LA1233.CoolingSystemShares_RG3_ref %>%
      add_title("Historical and future power plant cooling technology shares by state") %>%
      add_units("ratio") %>%
      add_comments("Written by LA1233.Process_UCS_data_ref.R") %>%
      add_legacy_name("LA1233.CoolingSystemShares_RG3_ref") %>%
      add_precursors(
        #"L120.RsrcCurves_EJ_R_offshore_wind_USA",
                     "gcam-usa/UCS_Database",
                     "gcam-usa/states_subregions",
                     "gcam-usa/elec_tech_water_map"
                     ) ->
      LA1233.CoolingSystemShares_RG3_ref

    return_data(LA1233.CoolingSystemShares_RG3_ref)
  } else {
    stop("Unknown command")
  }
=======
module_gcam.usa_LA1233.Process_UCS_data_ref <- function(command, ...) {
 if(command == driver.DECLARE_INPUTS) {
  return(c(FILE = "gcam-usa/UCS_Database",
       FILE = "gcam-usa/states_subregions",
       FILE = "gcam-usa/elec_tech_water_map"
       ))
 } else if(command == driver.DECLARE_OUTPUTS) {
  return(c("LA1233.CoolingSystemShares_RG3_ref"))
 } else if(command == driver.MAKE) {

  all_data <- list(...)[[1]]

  # Silence package notes
  plant_type <- water_type <- fuel <- technology <- State <- NEMS <- cooling_system <-
   Fuel <- 'Reported Water Source (Type)' <- 'Generation Technology' <- 'Cooling Technology' <-
   state <- 'First Year of Operation' <- 'Nameplate Capacity (MW)' <- Cap_MW <- Cap_MW_US <- Cap_MW_Final <- year <-
   . <- 'cooling pond' <- 'dry cooling' <- dry_hybrid <- none <- 'once through' <- recirculating <-
   sum_Cap_MW <- sum_byTech_Cap_MW <- NULL

  # == == == == == == == == == == == == == == == == == == == == == == == == == =
  # Load required inputs

  #' Note 1: The states_subregions raw file was modified to include NEMS region mappings.
  #' In states_subregion.csv row 65, West Virginia Central East Grid has subregion4 as South, insted of Midwest
  #' as in the harmonization folder.
  #' Note 2: The file elec_tech_water_map has changed and has different mappings.
  #' Note 3: UCS_Database used blanks instead of N/A in new database. Also the "generation technology" column was missing
  #' and needed to be added to the new database.

  UCS_Database <- get_data(all_data, "gcam-usa/UCS_Database") # Union of concerned scientists Energy Water Database
  states_subregions <- get_data(all_data, "gcam-usa/states_subregions")
  elec_tech_water_map <- get_data(all_data, "gcam-usa/elec_tech_water_map")

  # == == == == == == == == == == == == == == == == == == == == == == == == == =
  # Modify Data (Remove NAs, reclassify Types, Change Fuel and Cooling Technologies to GCAM syntax)
  # Note: In original code some of these modifications were done in the for loop at line 98.
  # These modifications have been shifted here outside that loop.

  UCS_Database %>%
    filter((!is.na(Fuel) | Fuel != "NA") & `Reported Water Source (Type)` != "Unknown") %>%
    filter(!`Generation Technology`%in% c("CT", "WN")) %>% #Remove Combustion Turbine and Wind
    mutate(`Reported Water Source (Type)` = case_when(
                  `Reported Water Source (Type)` %in% c("Surface Water", "Municipal", "Groundwater", "Unknown Freshwater",
                                                        "Waste Water", "GW/Waste Water", "GW/Surface Water",
                                                        "GW/Municipal", "GW/fresh") ~ "fresh",
                  `Reported Water Source (Type)` %in% c("Ocean", "Unknown Ocean", "Unknown seawater") ~ "seawater",
                  `Cooling Technology` == "Dry Cooled" ~ "fresh",
                  TRUE ~ `Reported Water Source (Type)`),
            # GCAM Fuels
            Fuel = case_when(Fuel == "Hydropower" ~ "hydro",
                             Fuel == "Natural Gas" ~ "gas",
                             Fuel == "Oil" ~ "refined liquids",
                             TRUE ~ tolower(Fuel)),
            `Cooling Technology` = case_when(`Cooling Technology` == "Dry Cooled" ~ "dry cooling",
                                              TRUE ~ `Cooling Technology`),
            `Cooling Technology` = gsub("-", " ", `Cooling Technology`),
            `Cooling Technology` = tolower(`Cooling Technology`)) ->
   UCS_Database_Edited


  # NOTE: In original code after filtering and renaming, data left with only 10330 rows.
  # In new code we have 13890 rows. If we open the .csv file and manually filter the rows
  # to remove NA fuel and "unknown" Reported water source) we get 13890 rows.

  # Create data frame for complete set of technologies for each state and join NEMS region
  elec_tech_water_map %>%
   select(plant_type, cooling_system, water_type, fuel, technology) %>%
   distinct %>%
   repeat_add_columns(tibble(state = unique(states_subregions$state))) %>%
   left_join_error_no_match(states_subregions %>%
         select(state, NEMS), by = "state") %>%
   rename(State = state) ->
  complete_tech

  # NOTE: Original Script edits offshore states. Line 89-95 of original code.
  # Offshore wind is not included in this proposal and will be added in future proposals.

  # == == == == == == == == == == == == == == == == == == == == == == == == == =
  # Calculate Cooling technology share

  #---------------------------------
  # Historical cooling shares
  # For each year calculate cumulative cooling share upto that year & modify names to GCAM syntax

  cooling_share <- NULL; # initiate cooling share data frame

  for(year_i in gcamusa.UCS_WATER_COEFFICIENTS_FIRST_HISTORICAL_YEAR:gcamusa.UCS_WATER_COEFFICIENTS_FINAL_HISTORICAL_YEAR){

  UCS_Database_Edited %>%
   filter(`First Year of Operation` <= year_i) %>%
   group_by(State, Fuel, `Generation Technology`, `Cooling Technology`, `Reported Water Source (Type)`) %>%
   summarise(Cap_MW = sum(`Nameplate Capacity (MW)`)) %>%
   ungroup() %>%
   mutate(plant_type = case_when((Fuel == "gas" & `Generation Technology` == "CC") ~ "combined cycle",
                (Fuel == "refined liquids" & `Generation Technology` == "CC") ~ "CC",
                (Fuel == "solar" & `Generation Technology` == "SU") ~ "CSP",
                (Fuel %in% c("solar", "wind", "hydro")) ~ "no cooling",
                (Fuel %in% c("gas", "refined liquids", "biomass")) ~ "fossil non-coal",
                TRUE ~ Fuel)) %>%
   group_by(State, plant_type, `Cooling Technology`, `Reported Water Source (Type)`, Fuel) %>%
   summarise(Cap_MW = sum(Cap_MW)) %>%
   ungroup() ->
   capacity_tech

  # Note: Values are different when compared with old script. However, when manually summing from original
  # UCS_database_ref.csv the values match results from this script.

  capacity_tech %>%
   group_by(State, plant_type, Fuel) %>%
   summarise(Cap_MW = sum(Cap_MW)) %>%
   ungroup() ->
  capacity_tech_state


  capacity_tech %>%
    left_join_error_no_match(capacity_tech_state %>% rename (Cap_MW_State = Cap_MW),
                             by = c("State", "plant_type", "Fuel")) %>%
    mutate(Cap_MW = Cap_MW/Cap_MW_State,
          year = year_i) %>%
    select(-Cap_MW_State) ->
   capacity_tech_cooling


  cooling_share <- bind_rows(cooling_share, capacity_tech_cooling)

 } # Close loop for years


  cooling_share %>%
   distinct %>%
   as_tibble() %>%
   left_join_error_no_match(states_subregions %>%
                              select(State = state, NEMS),
                            by = "State") ->
   cooling_share

  # Repeat cooling technology distribution for all technologies
  # using left_join because cooling_share does not have any wind technologies and gives and error with the match
  left_join((complete_tech %>%
                              distinct %>%
                              rename(Fuel = fuel,
                                     `Reported Water Source (Type)` = water_type,
                                     `Cooling Technology` = cooling_system)),
                              cooling_share,
                           by = c("plant_type", "Fuel", "State", "NEMS", "Reported Water Source (Type)", "Cooling Technology")) %>%
    na.omit ->
   cooling_share_historical

  #-----------------------------------------
  # Calculate Cooling Shares for future years
  # Note: In original code for some reason states were dropped and analysis done by NEMS regions
  # and then later states added in again. Here analysis is done by state.


  UCS_Database_Edited %>%
   filter(`First Year of Operation` > 1999) %>%
   group_by(State, Fuel, `Generation Technology`, `Cooling Technology`, `Reported Water Source (Type)`) %>%
   summarise(Cap_MW = sum(`Nameplate Capacity (MW)`)) %>%
   ungroup() %>%
   mutate(plant_type = case_when((Fuel == "gas" & `Generation Technology` == "CC") ~ "combined cycle",
                (Fuel == "refined liquids" & `Generation Technology` == "CC") ~ "CC",
                (Fuel == "solar" & `Generation Technology` == "SU") ~ "CSP",
                (Fuel %in% c("solar", "wind", "hydro")) ~ "no cooling",
                (Fuel %in% c("gas", "refined liquids", "biomass")) ~ "fossil non-coal",
                TRUE ~ Fuel)) %>%
   group_by(State, plant_type, `Cooling Technology`, `Reported Water Source (Type)`, Fuel) %>%
   summarise(Cap_MW = sum(Cap_MW)) %>%
   ungroup() ->
  capacity_tech_future

  # Compute shares of cooling technology by fuel
  capacity_tech_future %>%
   group_by(Fuel, `Cooling Technology`, `Reported Water Source (Type)`) %>%
   summarise(Cap_MW = sum(Cap_MW)) %>%
   ungroup() ->
  capacity_tech_future_US

  # Calculate Total for US by fuel
  capacity_tech_future_US %>%
   group_by(Fuel) %>%
   summarise(Cap_MW = sum(Cap_MW)) %>%
   ungroup() ->
  capacity_tech_future_US_Total


  capacity_tech_future_US %>%
    left_join_error_no_match(capacity_tech_future_US_Total %>%
                               rename (Cap_MW_Total = Cap_MW),
                             by = c("Fuel")) %>%
    mutate(Cap_MW = Cap_MW/Cap_MW_Total,
           year = year_i) %>%
    select(-Cap_MW_Total) ->
    cooling_share_future_US


  # Aggregate by State & Fuel
  capacity_tech_future %>%
   group_by(State, plant_type, Fuel) %>%
   summarise(Cap_MW = sum(Cap_MW)) %>%
   ungroup() ->
   capacity_tech_future_state

  capacity_tech_future %>%
    left_join_error_no_match(capacity_tech_future_state %>%
                               rename (Cap_MW_Total = Cap_MW),
                             by = c("State", "Fuel", "plant_type")) %>%
   mutate(Cap_MW = Cap_MW/Cap_MW_Total) %>%
   select(-Cap_MW_Total)->
   cooling_share_future_state

  # --------------------------------
  # Cooling Share complete list
  # If cooling share availble by State, use that else
  # assume the cooling share for US total

  cooling_share_future_state %>%
    full_join(cooling_share_future_US %>%
                rename(Cap_MW_US = Cap_MW),
              by = c("Cooling Technology", "Reported Water Source (Type)", "Fuel")) ->
   cooling_share_future

  complete_tech %>%
    rename(Fuel = fuel, `Cooling Technology` = cooling_system, `Reported Water Source (Type)` = water_type) %>%
    distinct %>%
    # Using left_join becaue cooling_share_future does not have wind as a fuel in it
    left_join(cooling_share_future,
              by = c("Fuel", "Cooling Technology", "plant_type", "Reported Water Source (Type)", "State")) %>%
    mutate(Cap_MW = case_when(is.na(Cap_MW) ~ 0, TRUE ~ Cap_MW),
           Cap_MW_US = case_when(is.na(Cap_MW_US) ~ 0, TRUE ~ Cap_MW_US),
           Cap_MW_Final = case_when((Cap_MW == 0 & Cap_MW_US == 0) ~ 0,
                                    (Cap_MW == 0 & Cap_MW_US>0) ~ Cap_MW_US,
                                    TRUE ~ Cap_MW)) %>%
    select(-Cap_MW, -Cap_MW_US, Cap_MW = Cap_MW_Final) %>%
    mutate(`Cooling Technology` = case_when(plant_type == "no cooling" ~ "none", TRUE ~ `Cooling Technology`),
           `Reported Water Source (Type)` = case_when(plant_type == "no cooling" ~ "fresh", TRUE ~ `Reported Water Source (Type)`),
           year = gcamusa.UCS_WATER_COEFFICIENTS_FINAL_HISTORICAL_YEAR) ->
   cooling_share_future_complete_tech_FINAL_HISTORICAL_YEAR

  # repeat and add years final claibration year, first future year, final future year (from constants.R)
  cooling_share_future_complete_tech_FINAL_HISTORICAL_YEAR %>%
    bind_rows(cooling_share_future_complete_tech_FINAL_HISTORICAL_YEAR %>% mutate(year = gcamusa.UCS_WATER_COEFFICIENTS_FINAL_CALIBRATION_YEAR)) %>%
    bind_rows(cooling_share_future_complete_tech_FINAL_HISTORICAL_YEAR %>% mutate(year = gcamusa.UCS_WATER_COEFFICIENTS_FIRST_FUTURE_YEAR)) %>%
    bind_rows(cooling_share_future_complete_tech_FINAL_HISTORICAL_YEAR %>% mutate(year = gcamusa.UCS_WATER_COEFFICIENTS_FINAL_FUTURE_YEAR)) ->
    cooling_share_future_complete_tech

  # Combine into one Cooling Share Data Frame
  # All 'no cooling' has cooling_type none and is assigned 1
  # As per original script all historical Gen_III is made 0
  cooling_share_historical %>%
    filter(year != gcamusa.UCS_WATER_COEFFICIENTS_FINAL_HISTORICAL_YEAR) %>%
    bind_rows(cooling_share_future_complete_tech) %>%
    distinct %>%
    mutate(Cap_MW = case_when(plant_type == "no cooling" ~ 1,
                              (technology == "Gen_III" & year < gcamusa.UCS_WATER_COEFFICIENTS_FINAL_CALIBRATION_YEAR) ~ 0,
                              TRUE ~ Cap_MW)) ->
  complete_tech_cooling_share

  # ----------------------------------------
  # Assumptions for Unassigned Cooling technologies in the Future
  # If sum of cooling technologies across water_types is less than 1, then assign all remaining shares to recirculating
  # The Following assumptions are defined in constants.R and based on:
  # "Davies, Evan GR, Page Kyle, and James A. Edmonds. "An integrated assessment of global and regional water
  # demands for electricity generation to 2095." Advances in Water Resources 52 (2013): 296-313."
  # https://www.sciencedirect.com/science/article/pii/S0309170812003028?via%3Dihub

  # Sum of cooling techs across seawater and freshwater do no exceed 1
  # CSP storage and regular after year gcamusa.UCS_WATER_COEFFICIENTS_FIRST_FUTURE_YEAR has recirculating assigned to 1.
  # In original script all fresh water geothermal recirculating is assigned 1
  # In original script both dry-hybrid and recirculaitng were assigned 1 which did not add up..

  # Group and get summed capacity by technology
  complete_tech_cooling_share %>%
    group_by(plant_type, Fuel, technology, State, NEMS, year) %>%
    summarise(sum_byTech_Cap_MW = sum(Cap_MW, na.rm = TRUE)) %>%
    ungroup()->
    complete_tech_cooling_share_groupByTech

  # Join with complete list of technologies and adjust values based on assumptions listed above
  complete_tech_cooling_share %>%
    spread(key = `Cooling Technology`, value = Cap_MW) %>%
    left_join_error_no_match(complete_tech_cooling_share_groupByTech,
                           by = c("plant_type", "Fuel", "technology", "State", "NEMS", "year")) %>%
    mutate(sum_Cap_MW = rowSums(select(., `cooling pond`, `dry cooling`, dry_hybrid, none,
                                       `once through`, recirculating), na.rm = TRUE),
           `dry cooling` = case_when((!is.na(`dry cooling`) & sum_byTech_Cap_MW <
                                        gcamusa.UCS_WATER_COEFFICIENTS_FUTURE_ASSUMPTION_RECIRCULATING &
                                        year == gcamusa.UCS_WATER_COEFFICIENTS_FIRST_FUTURE_YEAR &
                                        (Fuel == "gas" | Fuel == "biomass" |
                                           Fuel == "coal" | Fuel == "refined liquids") &
                                        `Reported Water Source (Type)` == "fresh") ~
                                       gcamusa.UCS_WATER_COEFFICIENTS_FUTURE_ASSUMPTION_DRY_COOLING,
                                     TRUE ~ `dry cooling`),
           `cooling pond` = case_when((!is.na(`cooling pond`) & sum_byTech_Cap_MW <
                                         gcamusa.UCS_WATER_COEFFICIENTS_FUTURE_ASSUMPTION_RECIRCULATING &
                                         year == gcamusa.UCS_WATER_COEFFICIENTS_FIRST_FUTURE_YEAR &
                                         (Fuel == "gas" | Fuel == "nuclear" | Fuel == "biomass" | Fuel == "coal" |
                                            Fuel == "refined liquids") &
                                         `Reported Water Source (Type)` == "fresh") ~
                                        gcamusa.UCS_WATER_COEFFICIENTS_FUTURE_ASSUMPTION_COOLING_POND,
                                      TRUE ~ `cooling pond`),
           `once through` = case_when((!is.na(`once through`) & sum_byTech_Cap_MW <
                                       gcamusa.UCS_WATER_COEFFICIENTS_FUTURE_ASSUMPTION_RECIRCULATING &
                                         year == gcamusa.UCS_WATER_COEFFICIENTS_FIRST_FUTURE_YEAR &
                                         (Fuel == "gas" | Fuel == "nuclear" | Fuel == "biomass" |
                                                           Fuel == "coal" | Fuel == "refined liquids") &
                                         `Reported Water Source (Type)` == "seawater") ~
                                        gcamusa.UCS_WATER_COEFFICIENTS_FUTURE_ASSUMPTION_ONCE_THROUGH_SEAWATER,
                                      TRUE ~ `once through`),
           sum_Cap_MW = rowSums(select(., `cooling pond`, `dry cooling`, dry_hybrid, none, `once through`, recirculating), na.rm = TRUE)) %>%
    ungroup() ->
   complete_tech_cooling_share_Edited


  complete_tech_cooling_share_Edited %>%
    select(-sum_Cap_MW, -sum_byTech_Cap_MW)%>%
    gather(key = `Cooling Technology`,
           value = Cap_MW, -Fuel, -technology, -State, -plant_type, -`Reported Water Source (Type)`, -year, -NEMS) %>%
    group_by(plant_type, Fuel, technology, State, NEMS, year) %>%
    summarise(sum_byTech_Cap_MW = sum(Cap_MW, na.rm = TRUE)) %>%
    ungroup() ->
    complete_tech_cooling_share_Edited_sumbyTech


  complete_tech_cooling_share_Edited %>%
    select(-sum_byTech_Cap_MW) %>%
    left_join_error_no_match(complete_tech_cooling_share_Edited_sumbyTech,
                             by = c("plant_type", "Fuel", "technology", "State", "NEMS", "year")) %>%
    mutate(recirculating = case_when(is.na(recirculating) ~ 0,
                                     TRUE ~ recirculating),
           recirculating = case_when((sum_byTech_Cap_MW != 0 & sum_byTech_Cap_MW != 1 & `Reported Water Source (Type)` == "fresh") ~
                                       recirculating + (1 - sum_byTech_Cap_MW),
                                     (Fuel == "solar CSP" & `Reported Water Source (Type)` == "fresh") ~ recirculating+(1-sum_byTech_Cap_MW),
                                     (Fuel == "geothermal" & `Reported Water Source (Type)` == "fresh") ~ recirculating+(1-sum_byTech_Cap_MW),
                                     TRUE ~ recirculating),
           sum_Cap_MW = rowSums(select(., `cooling pond`, `dry cooling`, dry_hybrid, none, `once through`, recirculating), na.rm = TRUE)) %>%
    select(-sum_Cap_MW, -sum_byTech_Cap_MW) %>%
    gather(key = `Cooling Technology`, value = Cap_MW, -Fuel, -technology, -State, -plant_type, -`Reported Water Source (Type)`, -year, -NEMS) %>%
    distinct() %>%
    spread(key = year, value = Cap_MW) %>%
    # Simple extrapolation from first future year to final future year
    mutate(!!as.name(gcamusa.UCS_WATER_COEFFICIENTS_FINAL_CALIBRATION_YEAR) := !!as.name(gcamusa.UCS_WATER_COEFFICIENTS_FINAL_HISTORICAL_YEAR),
           !!as.name(gcamusa.UCS_WATER_COEFFICIENTS_FINAL_FUTURE_YEAR) := !!as.name(gcamusa.UCS_WATER_COEFFICIENTS_FIRST_FUTURE_YEAR)) %>%
    rename(fuel = Fuel, water_type = `Reported Water Source (Type)`, cooling_system = `Cooling Technology`) %>%
    replace(., is.na(.), 0) %>%
    ungroup() ->
   LA1233.CoolingSystemShares_RG3_ref


  # Future development: code related to off-shore wind technologies will go here.


  # NOTES: Differences from original script data output
  # Note 1: All "no cooling" plant_types are now assinged "fresh" water_type. In old data wind
  # and rooftop_pv were assigned "none" water_type while hydro, PV, PV_storage were assigned "fresh".
  # Note 2: In CA for fuel == coal the original script uses a US average distribution. However, in this script when
  # future technologies do not exist in a state (past 1999) in the UCS database then it is assumed that those technologies do not have
  # a representative share based on the US average. The distribution is based on the assumptions made above for dry cooling, recirculating,
  # once through.
  # Note 3: rooftop_pv in the original script has no shares assigned to it. In this script all technologies have summed shares == 1. In this
  # case the cooling system is "none" with a share of 1.


  # == == == == == == == == == == == == == == == == == == == == == == == == == =
  # Produce Outputs

  LA1233.CoolingSystemShares_RG3_ref %>%
   add_title("Historical and future power plant cooling technology shares by state") %>%
   add_units("ratio") %>%
   add_comments("Written by LA1233.Process_UCS_data_ref.R") %>%
   add_legacy_name("LA1233.CoolingSystemShares_RG3_ref") %>%
   add_precursors(
           "gcam-usa/UCS_Database",
           "gcam-usa/states_subregions",
           "gcam-usa/elec_tech_water_map"
           ) ->
   LA1233.CoolingSystemShares_RG3_ref

  return_data(LA1233.CoolingSystemShares_RG3_ref)
 } else {
  stop("Unknown command")
 }
>>>>>>> debb7012
}<|MERGE_RESOLUTION|>--- conflicted
+++ resolved
@@ -16,7 +16,6 @@
 #' @importFrom tibble as_tibble tibble
 #' @author LL March 2017, ZK Sep 2019
 
-<<<<<<< HEAD
 module_gcamusa_LA1233.Process_UCS_data_ref <- function(command, ...) {
   if(command == driver.DECLARE_INPUTS) {
     return(c(FILE = "gcam-usa/UCS_Database",
@@ -35,7 +34,7 @@
       Fuel <- 'Reported Water Source (Type)' <- 'Generation Technology' <- 'Cooling Technology' <-
       state <- 'First Year of Operation' <- 'Nameplate Capacity (MW)' <- x <- y <- z <- year <-
       . <- 'cooling pond' <- 'dry cooling' <- dry_hybrid <- none <- 'once through' <- recirculating <-
-      sumy <- sumx <- '2008' <- '2020' <- NULL
+      sum_Cap_MW <- sum_byTech_Cap_MW <- NULL
 
 # ===================================================
 # Load required inputs
@@ -327,387 +326,4 @@
   } else {
     stop("Unknown command")
   }
-=======
-module_gcam.usa_LA1233.Process_UCS_data_ref <- function(command, ...) {
- if(command == driver.DECLARE_INPUTS) {
-  return(c(FILE = "gcam-usa/UCS_Database",
-       FILE = "gcam-usa/states_subregions",
-       FILE = "gcam-usa/elec_tech_water_map"
-       ))
- } else if(command == driver.DECLARE_OUTPUTS) {
-  return(c("LA1233.CoolingSystemShares_RG3_ref"))
- } else if(command == driver.MAKE) {
-
-  all_data <- list(...)[[1]]
-
-  # Silence package notes
-  plant_type <- water_type <- fuel <- technology <- State <- NEMS <- cooling_system <-
-   Fuel <- 'Reported Water Source (Type)' <- 'Generation Technology' <- 'Cooling Technology' <-
-   state <- 'First Year of Operation' <- 'Nameplate Capacity (MW)' <- Cap_MW <- Cap_MW_US <- Cap_MW_Final <- year <-
-   . <- 'cooling pond' <- 'dry cooling' <- dry_hybrid <- none <- 'once through' <- recirculating <-
-   sum_Cap_MW <- sum_byTech_Cap_MW <- NULL
-
-  # == == == == == == == == == == == == == == == == == == == == == == == == == =
-  # Load required inputs
-
-  #' Note 1: The states_subregions raw file was modified to include NEMS region mappings.
-  #' In states_subregion.csv row 65, West Virginia Central East Grid has subregion4 as South, insted of Midwest
-  #' as in the harmonization folder.
-  #' Note 2: The file elec_tech_water_map has changed and has different mappings.
-  #' Note 3: UCS_Database used blanks instead of N/A in new database. Also the "generation technology" column was missing
-  #' and needed to be added to the new database.
-
-  UCS_Database <- get_data(all_data, "gcam-usa/UCS_Database") # Union of concerned scientists Energy Water Database
-  states_subregions <- get_data(all_data, "gcam-usa/states_subregions")
-  elec_tech_water_map <- get_data(all_data, "gcam-usa/elec_tech_water_map")
-
-  # == == == == == == == == == == == == == == == == == == == == == == == == == =
-  # Modify Data (Remove NAs, reclassify Types, Change Fuel and Cooling Technologies to GCAM syntax)
-  # Note: In original code some of these modifications were done in the for loop at line 98.
-  # These modifications have been shifted here outside that loop.
-
-  UCS_Database %>%
-    filter((!is.na(Fuel) | Fuel != "NA") & `Reported Water Source (Type)` != "Unknown") %>%
-    filter(!`Generation Technology`%in% c("CT", "WN")) %>% #Remove Combustion Turbine and Wind
-    mutate(`Reported Water Source (Type)` = case_when(
-                  `Reported Water Source (Type)` %in% c("Surface Water", "Municipal", "Groundwater", "Unknown Freshwater",
-                                                        "Waste Water", "GW/Waste Water", "GW/Surface Water",
-                                                        "GW/Municipal", "GW/fresh") ~ "fresh",
-                  `Reported Water Source (Type)` %in% c("Ocean", "Unknown Ocean", "Unknown seawater") ~ "seawater",
-                  `Cooling Technology` == "Dry Cooled" ~ "fresh",
-                  TRUE ~ `Reported Water Source (Type)`),
-            # GCAM Fuels
-            Fuel = case_when(Fuel == "Hydropower" ~ "hydro",
-                             Fuel == "Natural Gas" ~ "gas",
-                             Fuel == "Oil" ~ "refined liquids",
-                             TRUE ~ tolower(Fuel)),
-            `Cooling Technology` = case_when(`Cooling Technology` == "Dry Cooled" ~ "dry cooling",
-                                              TRUE ~ `Cooling Technology`),
-            `Cooling Technology` = gsub("-", " ", `Cooling Technology`),
-            `Cooling Technology` = tolower(`Cooling Technology`)) ->
-   UCS_Database_Edited
-
-
-  # NOTE: In original code after filtering and renaming, data left with only 10330 rows.
-  # In new code we have 13890 rows. If we open the .csv file and manually filter the rows
-  # to remove NA fuel and "unknown" Reported water source) we get 13890 rows.
-
-  # Create data frame for complete set of technologies for each state and join NEMS region
-  elec_tech_water_map %>%
-   select(plant_type, cooling_system, water_type, fuel, technology) %>%
-   distinct %>%
-   repeat_add_columns(tibble(state = unique(states_subregions$state))) %>%
-   left_join_error_no_match(states_subregions %>%
-         select(state, NEMS), by = "state") %>%
-   rename(State = state) ->
-  complete_tech
-
-  # NOTE: Original Script edits offshore states. Line 89-95 of original code.
-  # Offshore wind is not included in this proposal and will be added in future proposals.
-
-  # == == == == == == == == == == == == == == == == == == == == == == == == == =
-  # Calculate Cooling technology share
-
-  #---------------------------------
-  # Historical cooling shares
-  # For each year calculate cumulative cooling share upto that year & modify names to GCAM syntax
-
-  cooling_share <- NULL; # initiate cooling share data frame
-
-  for(year_i in gcamusa.UCS_WATER_COEFFICIENTS_FIRST_HISTORICAL_YEAR:gcamusa.UCS_WATER_COEFFICIENTS_FINAL_HISTORICAL_YEAR){
-
-  UCS_Database_Edited %>%
-   filter(`First Year of Operation` <= year_i) %>%
-   group_by(State, Fuel, `Generation Technology`, `Cooling Technology`, `Reported Water Source (Type)`) %>%
-   summarise(Cap_MW = sum(`Nameplate Capacity (MW)`)) %>%
-   ungroup() %>%
-   mutate(plant_type = case_when((Fuel == "gas" & `Generation Technology` == "CC") ~ "combined cycle",
-                (Fuel == "refined liquids" & `Generation Technology` == "CC") ~ "CC",
-                (Fuel == "solar" & `Generation Technology` == "SU") ~ "CSP",
-                (Fuel %in% c("solar", "wind", "hydro")) ~ "no cooling",
-                (Fuel %in% c("gas", "refined liquids", "biomass")) ~ "fossil non-coal",
-                TRUE ~ Fuel)) %>%
-   group_by(State, plant_type, `Cooling Technology`, `Reported Water Source (Type)`, Fuel) %>%
-   summarise(Cap_MW = sum(Cap_MW)) %>%
-   ungroup() ->
-   capacity_tech
-
-  # Note: Values are different when compared with old script. However, when manually summing from original
-  # UCS_database_ref.csv the values match results from this script.
-
-  capacity_tech %>%
-   group_by(State, plant_type, Fuel) %>%
-   summarise(Cap_MW = sum(Cap_MW)) %>%
-   ungroup() ->
-  capacity_tech_state
-
-
-  capacity_tech %>%
-    left_join_error_no_match(capacity_tech_state %>% rename (Cap_MW_State = Cap_MW),
-                             by = c("State", "plant_type", "Fuel")) %>%
-    mutate(Cap_MW = Cap_MW/Cap_MW_State,
-          year = year_i) %>%
-    select(-Cap_MW_State) ->
-   capacity_tech_cooling
-
-
-  cooling_share <- bind_rows(cooling_share, capacity_tech_cooling)
-
- } # Close loop for years
-
-
-  cooling_share %>%
-   distinct %>%
-   as_tibble() %>%
-   left_join_error_no_match(states_subregions %>%
-                              select(State = state, NEMS),
-                            by = "State") ->
-   cooling_share
-
-  # Repeat cooling technology distribution for all technologies
-  # using left_join because cooling_share does not have any wind technologies and gives and error with the match
-  left_join((complete_tech %>%
-                              distinct %>%
-                              rename(Fuel = fuel,
-                                     `Reported Water Source (Type)` = water_type,
-                                     `Cooling Technology` = cooling_system)),
-                              cooling_share,
-                           by = c("plant_type", "Fuel", "State", "NEMS", "Reported Water Source (Type)", "Cooling Technology")) %>%
-    na.omit ->
-   cooling_share_historical
-
-  #-----------------------------------------
-  # Calculate Cooling Shares for future years
-  # Note: In original code for some reason states were dropped and analysis done by NEMS regions
-  # and then later states added in again. Here analysis is done by state.
-
-
-  UCS_Database_Edited %>%
-   filter(`First Year of Operation` > 1999) %>%
-   group_by(State, Fuel, `Generation Technology`, `Cooling Technology`, `Reported Water Source (Type)`) %>%
-   summarise(Cap_MW = sum(`Nameplate Capacity (MW)`)) %>%
-   ungroup() %>%
-   mutate(plant_type = case_when((Fuel == "gas" & `Generation Technology` == "CC") ~ "combined cycle",
-                (Fuel == "refined liquids" & `Generation Technology` == "CC") ~ "CC",
-                (Fuel == "solar" & `Generation Technology` == "SU") ~ "CSP",
-                (Fuel %in% c("solar", "wind", "hydro")) ~ "no cooling",
-                (Fuel %in% c("gas", "refined liquids", "biomass")) ~ "fossil non-coal",
-                TRUE ~ Fuel)) %>%
-   group_by(State, plant_type, `Cooling Technology`, `Reported Water Source (Type)`, Fuel) %>%
-   summarise(Cap_MW = sum(Cap_MW)) %>%
-   ungroup() ->
-  capacity_tech_future
-
-  # Compute shares of cooling technology by fuel
-  capacity_tech_future %>%
-   group_by(Fuel, `Cooling Technology`, `Reported Water Source (Type)`) %>%
-   summarise(Cap_MW = sum(Cap_MW)) %>%
-   ungroup() ->
-  capacity_tech_future_US
-
-  # Calculate Total for US by fuel
-  capacity_tech_future_US %>%
-   group_by(Fuel) %>%
-   summarise(Cap_MW = sum(Cap_MW)) %>%
-   ungroup() ->
-  capacity_tech_future_US_Total
-
-
-  capacity_tech_future_US %>%
-    left_join_error_no_match(capacity_tech_future_US_Total %>%
-                               rename (Cap_MW_Total = Cap_MW),
-                             by = c("Fuel")) %>%
-    mutate(Cap_MW = Cap_MW/Cap_MW_Total,
-           year = year_i) %>%
-    select(-Cap_MW_Total) ->
-    cooling_share_future_US
-
-
-  # Aggregate by State & Fuel
-  capacity_tech_future %>%
-   group_by(State, plant_type, Fuel) %>%
-   summarise(Cap_MW = sum(Cap_MW)) %>%
-   ungroup() ->
-   capacity_tech_future_state
-
-  capacity_tech_future %>%
-    left_join_error_no_match(capacity_tech_future_state %>%
-                               rename (Cap_MW_Total = Cap_MW),
-                             by = c("State", "Fuel", "plant_type")) %>%
-   mutate(Cap_MW = Cap_MW/Cap_MW_Total) %>%
-   select(-Cap_MW_Total)->
-   cooling_share_future_state
-
-  # --------------------------------
-  # Cooling Share complete list
-  # If cooling share availble by State, use that else
-  # assume the cooling share for US total
-
-  cooling_share_future_state %>%
-    full_join(cooling_share_future_US %>%
-                rename(Cap_MW_US = Cap_MW),
-              by = c("Cooling Technology", "Reported Water Source (Type)", "Fuel")) ->
-   cooling_share_future
-
-  complete_tech %>%
-    rename(Fuel = fuel, `Cooling Technology` = cooling_system, `Reported Water Source (Type)` = water_type) %>%
-    distinct %>%
-    # Using left_join becaue cooling_share_future does not have wind as a fuel in it
-    left_join(cooling_share_future,
-              by = c("Fuel", "Cooling Technology", "plant_type", "Reported Water Source (Type)", "State")) %>%
-    mutate(Cap_MW = case_when(is.na(Cap_MW) ~ 0, TRUE ~ Cap_MW),
-           Cap_MW_US = case_when(is.na(Cap_MW_US) ~ 0, TRUE ~ Cap_MW_US),
-           Cap_MW_Final = case_when((Cap_MW == 0 & Cap_MW_US == 0) ~ 0,
-                                    (Cap_MW == 0 & Cap_MW_US>0) ~ Cap_MW_US,
-                                    TRUE ~ Cap_MW)) %>%
-    select(-Cap_MW, -Cap_MW_US, Cap_MW = Cap_MW_Final) %>%
-    mutate(`Cooling Technology` = case_when(plant_type == "no cooling" ~ "none", TRUE ~ `Cooling Technology`),
-           `Reported Water Source (Type)` = case_when(plant_type == "no cooling" ~ "fresh", TRUE ~ `Reported Water Source (Type)`),
-           year = gcamusa.UCS_WATER_COEFFICIENTS_FINAL_HISTORICAL_YEAR) ->
-   cooling_share_future_complete_tech_FINAL_HISTORICAL_YEAR
-
-  # repeat and add years final claibration year, first future year, final future year (from constants.R)
-  cooling_share_future_complete_tech_FINAL_HISTORICAL_YEAR %>%
-    bind_rows(cooling_share_future_complete_tech_FINAL_HISTORICAL_YEAR %>% mutate(year = gcamusa.UCS_WATER_COEFFICIENTS_FINAL_CALIBRATION_YEAR)) %>%
-    bind_rows(cooling_share_future_complete_tech_FINAL_HISTORICAL_YEAR %>% mutate(year = gcamusa.UCS_WATER_COEFFICIENTS_FIRST_FUTURE_YEAR)) %>%
-    bind_rows(cooling_share_future_complete_tech_FINAL_HISTORICAL_YEAR %>% mutate(year = gcamusa.UCS_WATER_COEFFICIENTS_FINAL_FUTURE_YEAR)) ->
-    cooling_share_future_complete_tech
-
-  # Combine into one Cooling Share Data Frame
-  # All 'no cooling' has cooling_type none and is assigned 1
-  # As per original script all historical Gen_III is made 0
-  cooling_share_historical %>%
-    filter(year != gcamusa.UCS_WATER_COEFFICIENTS_FINAL_HISTORICAL_YEAR) %>%
-    bind_rows(cooling_share_future_complete_tech) %>%
-    distinct %>%
-    mutate(Cap_MW = case_when(plant_type == "no cooling" ~ 1,
-                              (technology == "Gen_III" & year < gcamusa.UCS_WATER_COEFFICIENTS_FINAL_CALIBRATION_YEAR) ~ 0,
-                              TRUE ~ Cap_MW)) ->
-  complete_tech_cooling_share
-
-  # ----------------------------------------
-  # Assumptions for Unassigned Cooling technologies in the Future
-  # If sum of cooling technologies across water_types is less than 1, then assign all remaining shares to recirculating
-  # The Following assumptions are defined in constants.R and based on:
-  # "Davies, Evan GR, Page Kyle, and James A. Edmonds. "An integrated assessment of global and regional water
-  # demands for electricity generation to 2095." Advances in Water Resources 52 (2013): 296-313."
-  # https://www.sciencedirect.com/science/article/pii/S0309170812003028?via%3Dihub
-
-  # Sum of cooling techs across seawater and freshwater do no exceed 1
-  # CSP storage and regular after year gcamusa.UCS_WATER_COEFFICIENTS_FIRST_FUTURE_YEAR has recirculating assigned to 1.
-  # In original script all fresh water geothermal recirculating is assigned 1
-  # In original script both dry-hybrid and recirculaitng were assigned 1 which did not add up..
-
-  # Group and get summed capacity by technology
-  complete_tech_cooling_share %>%
-    group_by(plant_type, Fuel, technology, State, NEMS, year) %>%
-    summarise(sum_byTech_Cap_MW = sum(Cap_MW, na.rm = TRUE)) %>%
-    ungroup()->
-    complete_tech_cooling_share_groupByTech
-
-  # Join with complete list of technologies and adjust values based on assumptions listed above
-  complete_tech_cooling_share %>%
-    spread(key = `Cooling Technology`, value = Cap_MW) %>%
-    left_join_error_no_match(complete_tech_cooling_share_groupByTech,
-                           by = c("plant_type", "Fuel", "technology", "State", "NEMS", "year")) %>%
-    mutate(sum_Cap_MW = rowSums(select(., `cooling pond`, `dry cooling`, dry_hybrid, none,
-                                       `once through`, recirculating), na.rm = TRUE),
-           `dry cooling` = case_when((!is.na(`dry cooling`) & sum_byTech_Cap_MW <
-                                        gcamusa.UCS_WATER_COEFFICIENTS_FUTURE_ASSUMPTION_RECIRCULATING &
-                                        year == gcamusa.UCS_WATER_COEFFICIENTS_FIRST_FUTURE_YEAR &
-                                        (Fuel == "gas" | Fuel == "biomass" |
-                                           Fuel == "coal" | Fuel == "refined liquids") &
-                                        `Reported Water Source (Type)` == "fresh") ~
-                                       gcamusa.UCS_WATER_COEFFICIENTS_FUTURE_ASSUMPTION_DRY_COOLING,
-                                     TRUE ~ `dry cooling`),
-           `cooling pond` = case_when((!is.na(`cooling pond`) & sum_byTech_Cap_MW <
-                                         gcamusa.UCS_WATER_COEFFICIENTS_FUTURE_ASSUMPTION_RECIRCULATING &
-                                         year == gcamusa.UCS_WATER_COEFFICIENTS_FIRST_FUTURE_YEAR &
-                                         (Fuel == "gas" | Fuel == "nuclear" | Fuel == "biomass" | Fuel == "coal" |
-                                            Fuel == "refined liquids") &
-                                         `Reported Water Source (Type)` == "fresh") ~
-                                        gcamusa.UCS_WATER_COEFFICIENTS_FUTURE_ASSUMPTION_COOLING_POND,
-                                      TRUE ~ `cooling pond`),
-           `once through` = case_when((!is.na(`once through`) & sum_byTech_Cap_MW <
-                                       gcamusa.UCS_WATER_COEFFICIENTS_FUTURE_ASSUMPTION_RECIRCULATING &
-                                         year == gcamusa.UCS_WATER_COEFFICIENTS_FIRST_FUTURE_YEAR &
-                                         (Fuel == "gas" | Fuel == "nuclear" | Fuel == "biomass" |
-                                                           Fuel == "coal" | Fuel == "refined liquids") &
-                                         `Reported Water Source (Type)` == "seawater") ~
-                                        gcamusa.UCS_WATER_COEFFICIENTS_FUTURE_ASSUMPTION_ONCE_THROUGH_SEAWATER,
-                                      TRUE ~ `once through`),
-           sum_Cap_MW = rowSums(select(., `cooling pond`, `dry cooling`, dry_hybrid, none, `once through`, recirculating), na.rm = TRUE)) %>%
-    ungroup() ->
-   complete_tech_cooling_share_Edited
-
-
-  complete_tech_cooling_share_Edited %>%
-    select(-sum_Cap_MW, -sum_byTech_Cap_MW)%>%
-    gather(key = `Cooling Technology`,
-           value = Cap_MW, -Fuel, -technology, -State, -plant_type, -`Reported Water Source (Type)`, -year, -NEMS) %>%
-    group_by(plant_type, Fuel, technology, State, NEMS, year) %>%
-    summarise(sum_byTech_Cap_MW = sum(Cap_MW, na.rm = TRUE)) %>%
-    ungroup() ->
-    complete_tech_cooling_share_Edited_sumbyTech
-
-
-  complete_tech_cooling_share_Edited %>%
-    select(-sum_byTech_Cap_MW) %>%
-    left_join_error_no_match(complete_tech_cooling_share_Edited_sumbyTech,
-                             by = c("plant_type", "Fuel", "technology", "State", "NEMS", "year")) %>%
-    mutate(recirculating = case_when(is.na(recirculating) ~ 0,
-                                     TRUE ~ recirculating),
-           recirculating = case_when((sum_byTech_Cap_MW != 0 & sum_byTech_Cap_MW != 1 & `Reported Water Source (Type)` == "fresh") ~
-                                       recirculating + (1 - sum_byTech_Cap_MW),
-                                     (Fuel == "solar CSP" & `Reported Water Source (Type)` == "fresh") ~ recirculating+(1-sum_byTech_Cap_MW),
-                                     (Fuel == "geothermal" & `Reported Water Source (Type)` == "fresh") ~ recirculating+(1-sum_byTech_Cap_MW),
-                                     TRUE ~ recirculating),
-           sum_Cap_MW = rowSums(select(., `cooling pond`, `dry cooling`, dry_hybrid, none, `once through`, recirculating), na.rm = TRUE)) %>%
-    select(-sum_Cap_MW, -sum_byTech_Cap_MW) %>%
-    gather(key = `Cooling Technology`, value = Cap_MW, -Fuel, -technology, -State, -plant_type, -`Reported Water Source (Type)`, -year, -NEMS) %>%
-    distinct() %>%
-    spread(key = year, value = Cap_MW) %>%
-    # Simple extrapolation from first future year to final future year
-    mutate(!!as.name(gcamusa.UCS_WATER_COEFFICIENTS_FINAL_CALIBRATION_YEAR) := !!as.name(gcamusa.UCS_WATER_COEFFICIENTS_FINAL_HISTORICAL_YEAR),
-           !!as.name(gcamusa.UCS_WATER_COEFFICIENTS_FINAL_FUTURE_YEAR) := !!as.name(gcamusa.UCS_WATER_COEFFICIENTS_FIRST_FUTURE_YEAR)) %>%
-    rename(fuel = Fuel, water_type = `Reported Water Source (Type)`, cooling_system = `Cooling Technology`) %>%
-    replace(., is.na(.), 0) %>%
-    ungroup() ->
-   LA1233.CoolingSystemShares_RG3_ref
-
-
-  # Future development: code related to off-shore wind technologies will go here.
-
-
-  # NOTES: Differences from original script data output
-  # Note 1: All "no cooling" plant_types are now assinged "fresh" water_type. In old data wind
-  # and rooftop_pv were assigned "none" water_type while hydro, PV, PV_storage were assigned "fresh".
-  # Note 2: In CA for fuel == coal the original script uses a US average distribution. However, in this script when
-  # future technologies do not exist in a state (past 1999) in the UCS database then it is assumed that those technologies do not have
-  # a representative share based on the US average. The distribution is based on the assumptions made above for dry cooling, recirculating,
-  # once through.
-  # Note 3: rooftop_pv in the original script has no shares assigned to it. In this script all technologies have summed shares == 1. In this
-  # case the cooling system is "none" with a share of 1.
-
-
-  # == == == == == == == == == == == == == == == == == == == == == == == == == =
-  # Produce Outputs
-
-  LA1233.CoolingSystemShares_RG3_ref %>%
-   add_title("Historical and future power plant cooling technology shares by state") %>%
-   add_units("ratio") %>%
-   add_comments("Written by LA1233.Process_UCS_data_ref.R") %>%
-   add_legacy_name("LA1233.CoolingSystemShares_RG3_ref") %>%
-   add_precursors(
-           "gcam-usa/UCS_Database",
-           "gcam-usa/states_subregions",
-           "gcam-usa/elec_tech_water_map"
-           ) ->
-   LA1233.CoolingSystemShares_RG3_ref
-
-  return_data(LA1233.CoolingSystemShares_RG3_ref)
- } else {
-  stop("Unknown command")
- }
->>>>>>> debb7012
 }