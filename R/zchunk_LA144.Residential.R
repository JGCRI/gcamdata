<<<<<<< HEAD
#' module_gcamusa_LA144.Residential
=======
# Copyright 2019 Battelle Memorial Institute; see the LICENSE file.

#' module_gcam.usa_LA144.Residential
>>>>>>> f8ebec0a
#'
#' Calculate residential floorspace by state and residential energy consumption by state/fuel/end use.
#'
#' @param command API command to execute
#' @param ... other optional parameters, depending on command
#' @return Depends on \code{command}: either a vector of required inputs,
#' a vector of output names, or (if \code{command} is "MAKE") all
#' the generated outputs: \code{L144.flsp_bm2_state_res}, \code{L144.in_EJ_state_res_F_U_Y}. The corresponding file in the
#' original data system was \code{LA144.Residential.R} (gcam-usa level1).
#' @details Calculate residential floorspace by state and residential energy consumption by state/fuel/end use.
#' @importFrom assertthat assert_that
#' @importFrom dplyr bind_rows distinct filter if_else group_by left_join mutate select summarise
#' @importFrom tidyr gather spread
#' @author RLH September 2017
module_gcamusa_LA144.Residential <- function(command, ...) {
  if(command == driver.DECLARE_INPUTS) {
    return(c(FILE = "gcam-usa/states_subregions",
             FILE = "gcam-usa/RECS_variables",
             FILE = "gcam-usa/EIA_AEO_fuels",
             FILE = "gcam-usa/EIA_AEO_services",
             FILE = "gcam-usa/Census_pop_hist",
             FILE = "gcam-usa/AEO_2015_flsp",
             FILE = "gcam-usa/EIA_AEO_Tab4",
             FILE = "gcam-usa/RECS_1979",
             FILE = "gcam-usa/RECS_1984",
             FILE = "gcam-usa/RECS_1990",
             FILE = "gcam-usa/RECS_1993",
             FILE = "gcam-usa/RECS_1997",
             FILE = "gcam-usa/RECS_2001",
             FILE = "gcam-usa/RECS_2005",
             FILE = "gcam-usa/RECS_2009",
             "L142.in_EJ_state_bld_F",
             "L143.share_state_Pop_CDD_sR13",
             "L143.share_state_Pop_HDD_sR13"))
  } else if(command == driver.DECLARE_OUTPUTS) {
    return(c("L144.flsp_bm2_state_res",
             "L144.in_EJ_state_res_F_U_Y"))
  } else if(command == driver.MAKE) {

    # Silence package checks
    year <- value <- subregion9 <- DIVISION2009 <- DIVISION <- subregion13 <- LRGSTATE <- subregion13 <- REPORTABLE_DOMAIN <-
      state <- subregion9 <- year <- variable <- HOUSEHOLDS <- NWEIGHT <- . <- value.x <- value.y <- variable <- pcflsp_m2 <-
      pcflsp_m2.x <- pcflsp_m2.y <- conv_9_13 <- sector <- fuel <- service <- DIVISION <- val_1993 <- conv <- val_1990 <-
      Fuel <- Service <- tv_1995 <- fuel_sum <- share <- service.x <- Sector <- RECS_flspc_2010 <- scaler <- EIA_sector <- NULL

    all_data <- list(...)[[1]]

    # Load required inputs
    states_subregions <- get_data(all_data, "gcam-usa/states_subregions")
    RECS_variables <- get_data(all_data, "gcam-usa/RECS_variables")
    EIA_AEO_fuels <- get_data(all_data, "gcam-usa/EIA_AEO_fuels")
    EIA_AEO_services <- get_data(all_data, "gcam-usa/EIA_AEO_services")
    Census_pop_hist <- get_data(all_data, "gcam-usa/Census_pop_hist") %>%
      gather_years
    AEO_2015_flsp <- get_data(all_data, "gcam-usa/AEO_2015_flsp")
    EIA_AEO_Tab4 <- get_data(all_data, "gcam-usa/EIA_AEO_Tab4") %>%
      gather_years
    RECS_1979 <- get_data(all_data, "gcam-usa/RECS_1979")
    RECS_1984 <- get_data(all_data, "gcam-usa/RECS_1984")
    RECS_1990 <- get_data(all_data, "gcam-usa/RECS_1990")
    RECS_1993 <- get_data(all_data, "gcam-usa/RECS_1993")
    RECS_1997 <- get_data(all_data, "gcam-usa/RECS_1997")
    RECS_2001 <- get_data(all_data, "gcam-usa/RECS_2001")
    RECS_2005 <- get_data(all_data, "gcam-usa/RECS_2005")
    RECS_2009 <- get_data(all_data, "gcam-usa/RECS_2009")
    L142.in_EJ_state_bld_F <- get_data(all_data, "L142.in_EJ_state_bld_F")
    L143.share_state_Pop_CDD_sR13 <- get_data(all_data, "L143.share_state_Pop_CDD_sR13")
    L143.share_state_Pop_HDD_sR13 <- get_data(all_data, "L143.share_state_Pop_HDD_sR13")

    # ===================================================
    # a) PREPARATION AND CLEANING OF RECS DATABASES
    # All RECS data has different columns, so we create a list rather than bind_rows
    L144.RECS_all <- list(RECS_1979, RECS_1984, RECS_1990, RECS_1993, RECS_1997, RECS_2001, RECS_2005, RECS_2009)
    names(L144.RECS_all) <- paste0("RECS", c(1979, 1984, 1990, 1993, 1997, 2001, 2005, 2009))

    # Add year column to each tibble in list
    for(i in seq_along(L144.RECS_all)) {
      L144.RECS_all[[i]]$year <- substr(names(L144.RECS_all[i]), 5, 8) %>% as.integer()
    }

    # Add a vector specifying the census division (subregion9)
    L144.RECS_all <- L144.RECS_all %>%
      lapply(function(df) {
        # 2009 had different census division numbers
        if(unique(df$year) == 2009) {
          left_join_error_no_match(df,
                                   states_subregions %>% select(subregion9, DIVISION2009) %>% distinct,
                                   by = c("DIVISION" = "DIVISION2009"))
        } else {
          left_join_error_no_match(df,
                                   states_subregions %>% select(subregion9, DIVISION) %>% distinct,
                                   by = "DIVISION")
        }
      })

    # Add a vector specifying the census division plus four large states (subregion13)
    L144.RECS_all <- L144.RECS_all %>%
      lapply(function(df) {
        if("LRGSTATE" %in% names(df)) {
          left_join_error_no_match(df,
                                   states_subregions %>% select(subregion13, LRGSTATE, subregion9) %>% distinct,
                                   by = c("LRGSTATE", "subregion9"))
        } else {
          # Return normal tibble if large states not specified
          df
        }
      })

    # The 2009 RECS uses 27 "reportable domains", which consist of 16 single states and 11 small clusters of states.
    # while this would enhance the geographic specificity of the RECS data, the small sample sizes cause obviously incorrect
    # data on aggregation (e.g., states with < 300 ft2 of residential floorspace per capita).
    # For this reason, we use subregion13, consistent with the 1993-2005 RECS
    L144.RECS_all$RECS2009 <- L144.RECS_all$RECS2009 %>%
      left_join_error_no_match(states_subregions %>%
                                 select(subregion13, REPORTABLE_DOMAIN) %>%
                                 distinct(), by = "REPORTABLE_DOMAIN")

    # Convert all missing value strings to 0 in all databases
    L144.RECS_all[["RECS1990"]][L144.RECS_all[["RECS1990"]] == 9999999] <- 0
    L144.RECS_all[["RECS2005"]][L144.RECS_all[["RECS2005"]] == 9999999] <- 0
    L144.RECS_all[["RECS2005"]][is.na(L144.RECS_all[["RECS2005"]]) ] <- 0

    # Aggregate population to the subregion9 and subregion13 levels for calculation of per-capita values
    L144.Census_pop_hist <- Census_pop_hist %>%
      left_join_error_no_match(states_subregions, by = "state") %>%
      select(state, year, value, subregion9, subregion13)

    L144.pop_sR13 <- L144.Census_pop_hist %>%
      group_by(subregion13, year) %>%
      summarise(value = sum(value)) %>%
      ungroup()

    L144.pop_sR9 <- L144.Census_pop_hist %>%
      group_by(subregion9, year) %>%
      summarise(value = sum(value)) %>%
      ungroup()

    # b) FLOORSPACE BY STATE AND YEAR
    # Estimating total floorspace by census division (subregion9) and subregion13 if available, in each RECS year where floorspace is available
    # The variable names differ by edition, but in no case does a variable name mean one thing in one edition and another thing in a later edition
    # HOUSEHOLDS is only in the 1984 edition. 1984 also has a different unit on the weight
    flsp_vars <- c("UNHEATED", "HOMEAREA", "SQFTREG", "TOTSQFT")
    # Per-capita floorspace by subregion9
    L144.flsp_bm2_sR9 <- L144.RECS_all %>%
      lapply(function(df) {
        # For RECS1984
        if("HOUSEHOLDS" %in% names(df)) {
          flsp_var <- names(df)[which(names(df) %in% flsp_vars)]
          df %>%
            dplyr::select_("year", "subregion9", "HOUSEHOLDS", flsp_var) %>%
            tidyr::gather_("variable", "value", flsp_var) %>%
            group_by(year, subregion9, variable) %>%
            summarise(value = sum(value * HOUSEHOLDS * CONV_MILFT2_M2)) %>%
            ungroup()
        } else {
          # For all other years that have weight category to multiply by
          if("NWEIGHT" %in% names(df)) {
            flsp_var <- names(df)[which(names(df) %in% flsp_vars)]
            df %>%
              dplyr::select_("year", "subregion9", "NWEIGHT", flsp_var) %>%
              tidyr::gather_("variable", "value", flsp_var) %>%
              group_by(year, subregion9, variable) %>%
              summarise(value = sum(value * NWEIGHT * CONV_FT2_M2)) %>%
              ungroup()
          } else {
            # Return empty tibble for binding rows
            tibble()
          }
        }
      }) %>%
      do.call(bind_rows, .) %>%
      left_join_error_no_match(L144.pop_sR9, by = c("year", "subregion9")) %>%
      mutate(pcflsp_m2 = value.x / value.y) %>%
      select(year, subregion9, variable, pcflsp_m2)

    # Per-capita floorspace by subregion13
    L144.flsp_bm2_sR13 <- L144.RECS_all %>%
      lapply(function(df) {
        if("subregion13" %in% names(df)) {
          flsp_var <- names(df)[which(names(df) %in% flsp_vars)]
          df %>%
            dplyr::select_("year", "subregion13", "NWEIGHT", flsp_var) %>%
            tidyr::gather_("variable", "value", flsp_var) %>%
            group_by(year, subregion13, variable) %>%
            summarise(value = sum(value * NWEIGHT * CONV_FT2_M2)) %>%
            ungroup()
        } else {
          # Return empty tibble for binding rows
          tibble()
        }
      }) %>%
      do.call(bind_rows, .) %>%
      left_join_error_no_match(L144.pop_sR13, by = c("year", "subregion13")) %>%
      mutate(pcflsp_m2 = value.x / value.y) %>%
      select(year, subregion13, pcflsp_m2)

    # Downscale 1990 and 1984 floorspace to subregion13, using the ratios of per-capita floorspace
    L144.flsp_conv_9_13 <- L144.flsp_bm2_sR13 %>%
      filter(year == 1993) %>%
      left_join_error_no_match(states_subregions %>%
                                 select(subregion9, subregion13) %>%
                                 distinct(), by = "subregion13") %>%
      left_join_error_no_match(L144.flsp_bm2_sR9, by = c("year", "subregion9")) %>%
      mutate(conv_9_13 = pcflsp_m2.x / pcflsp_m2.y) %>%
      select(subregion13, subregion9, conv_9_13)

    # Find years that don't have subregion13
    conv_years <- dplyr::setdiff(unique(L144.flsp_bm2_sR9$year), unique(L144.flsp_bm2_sR13$year))
    allRECS_year <- union(unique(L144.flsp_bm2_sR9$year), unique(L144.flsp_bm2_sR13$year))

    # Multiplying the per-capita floorspace ratios from subregion9 to subregion13, to expand from 9 to 13
    L144.flsp_bm2_sR13 <- L144.flsp_conv_9_13 %>%
      # Using left_join b/c not all years have subregion13 value yet
      left_join(L144.flsp_bm2_sR9 %>% filter(year %in% conv_years), by = "subregion9") %>%
      mutate(pcflsp_m2 = pcflsp_m2 * conv_9_13) %>%
      select(subregion13, year, pcflsp_m2) %>%
      bind_rows(L144.flsp_bm2_sR13)

    # Interpolate to all historical years
    L144.pcflsp_m2_sR13_RECS <- tidyr::crossing(subregion13 = unique(L144.flsp_bm2_sR13$subregion13),
                                                year = HISTORICAL_YEARS) %>%
      # Use left_join b/c not all years in L144.flsp_bm2_sR13
      left_join(L144.flsp_bm2_sR13, by = c("subregion13", "year")) %>%
      group_by(subregion13) %>%
      mutate(pcflsp_m2 = approx_fun(year, pcflsp_m2, rule = 2)) %>%
      ungroup()

    # Expand to states: multiply per-capita floorspace in each subregion13 times the population of each state
    L144.flsp_bm2_state_res <- L144.Census_pop_hist %>%
      filter(year %in% HISTORICAL_YEARS) %>%
      mutate(sector = "resid") %>%
      left_join_error_no_match(L144.pcflsp_m2_sR13_RECS, by = c("year", "subregion13")) %>%
      mutate(value = value * pcflsp_m2 / CONV_BM2_M2) %>%
      select(state, subregion13, sector, year, value)

    # Final step - adjustment for AEO 2015 harmonization. NEMS residential floorspace is a lot lower than RECS.
    AEO_2015_flsp %>%
      gather_years() %>%
      filter(Sector == "Residential",
             year == max(HISTORICAL_YEARS)) %>%
      left_join_error_no_match(L144.flsp_bm2_state_res %>%
                                 filter(year == max(HISTORICAL_YEARS)) %>%
                                 group_by(sector, year) %>%
                                 summarise(RECS_flspc_2010 = sum(value)) %>%
                                 ungroup(),
                               by = c("year")) %>%
      mutate(scaler = value / RECS_flspc_2010) %>%
      select(sector, scaler) -> L144.flsp_scaler

    L144.flsp_bm2_state_res %>%
      left_join_error_no_match(L144.flsp_scaler, by = c("sector")) %>%
      mutate(value = if_else(year %in% HISTORICAL_YEARS, value * scaler, value)) %>%
      select(-scaler) -> L144.flsp_bm2_state_res

    # c) ENERGY CONSUMPTION BY STATE, SERVICE, AND YEAR
    # Aggregating energy consumption by sampling weights
    # First, do 1990 and 1993 by subregion9
    L144.in_EJ_sR9 <- L144.RECS_all %>%
      lapply(function(df) {
        if(unique(df$year) %in% c(1990, 1993)) {
          df %>%
            gather(variable, value, -NWEIGHT, -year, -subregion9) %>%
            filter(variable %in% unique(RECS_variables$variable)) %>%
            mutate(NWEIGHT = as.numeric(NWEIGHT),
                   value = as.numeric(value)) %>%
            group_by(subregion9, year, variable) %>%
            summarise(value = sum(value * NWEIGHT * CONV_KBTU_EJ, na.rm = TRUE)) %>%
            ungroup()
        } else {
          tibble()
        }
      }) %>%
      do.call(bind_rows, .)

    # Then, aggregate 1993 to 2009 in at the subregion13 level
    L144.in_EJ_sR13 <- L144.RECS_all %>%
      lapply(function(df) {
        if(unique(df$year) > 1990) {
          df %>%
            gather(variable, value, -NWEIGHT, -year, -subregion13) %>%
            filter(variable %in% unique(RECS_variables$variable)) %>%
            mutate(NWEIGHT = as.numeric(NWEIGHT),
                   value = as.numeric(value)) %>%
            group_by(subregion13, year, variable) %>%
            summarise(value = sum(value * NWEIGHT * CONV_KBTU_EJ, na.rm = TRUE)) %>%
            ungroup()
        } else {
          tibble()
        }
      }) %>%
      do.call(bind_rows, .)

    # Match in GCAM fuel and service, and aggregate to fuel and service (this will get rid of the different liquid fuels)
    L144.in_EJ_sR9_res_F_U_Y <- L144.in_EJ_sR9 %>%
      left_join_error_no_match(RECS_variables, by = "variable") %>%
      group_by(subregion9, fuel, service, year) %>%
      summarise(value = sum(value)) %>%
      ungroup()

    L144.in_EJ_sR13_res_F_U_Y <- L144.in_EJ_sR13 %>%
      left_join_error_no_match(RECS_variables, by = "variable") %>%
      group_by(subregion13, fuel, service, year) %>%
      summarise(value = sum(value)) %>%
      ungroup()

    # Add 1979 to the 9-region table, and use the 9-subregion data to scale the 13-subregion data back to 1990 and 1979
    # We sum by service and fuel first
    L144.RECS_1979 <- RECS_1979 %>%
      left_join_error_no_match(states_subregions %>%
                                 select(subregion9, DIVISION) %>%
                                 distinct(), by = "DIVISION") %>%
      gather(variable, value, -DIVISION, -subregion9) %>%
      mutate(value = value * CONV_TBTU_EJ,
             variable = sub("TBTU", "BTU", variable),
             year = 1979) %>%
      # Add in GCAM fuel and service
      left_join_error_no_match(RECS_variables, by = "variable") %>%
      group_by(subregion9, fuel, service, year) %>%
      summarise(value = sum(value)) %>%
      ungroup()

    # Calculate 1990 conversion factor using 1990/1993 ratio
    L144.in_EJ_sR9_res_F_U_Y <- L144.in_EJ_sR9_res_F_U_Y %>%
      bind_rows(L144.RECS_1979) %>%
      group_by(subregion9, fuel, service) %>%
      mutate(conv = value / dplyr::lead(value, n = 1L, order_by = year)) %>%
      ungroup() %>%
      replace_na(list(conv = 1))

    # Find years for converting
    conv_years <- dplyr::setdiff(unique(L144.in_EJ_sR9_res_F_U_Y$year), unique(L144.in_EJ_sR13_res_F_U_Y$year))
    allyears <- union(unique(L144.in_EJ_sR9_res_F_U_Y$year), unique(L144.in_EJ_sR13_res_F_U_Y$year))

    # It would be possible to do this without hardcoding years, but not sure if worth time and complicated code given that RECS years are set
    # Converting 1990 to subregion13 using 1993 values and then use those new 1990 values to convert 1979 to subregion13
    L144.in_EJ_sR13_res_F_U_Y <- L144.in_EJ_sR13_res_F_U_Y %>%
      left_join_error_no_match(states_subregions %>%
                                 select(subregion13, subregion9) %>%
                                 distinct, by = "subregion13") %>%
      # Add all years to subregion13, fuel, service, subregion9
      select(-year, -value) %>%
      distinct() %>%
      repeat_add_columns(tibble(year = sort(allyears))) %>%
      # Using left_join b/c 1979 and 1990 doesn't currently have subregion13 values
      left_join(L144.in_EJ_sR13_res_F_U_Y, by = c("fuel", "service", "subregion13", "year")) %>%
      # Add in subregion9 value for 1990 and 1993
      left_join(L144.in_EJ_sR9_res_F_U_Y, by = c("fuel", "service", "subregion9", "year")) %>%
      group_by(subregion13, fuel, service, subregion9) %>%
      mutate(val_1993 = value.x[year == 1993]) %>%
      ungroup() %>%
      # If year is 1990, replace it with 1993 value * conversion factor
      mutate(value.x = if_else(year == 1990, val_1993 * conv, value.x)) %>%
      group_by(subregion13, fuel, service, subregion9) %>%
      mutate(val_1990 = value.x[year == 1990]) %>%
      ungroup() %>%
      # If year is 1979, replace it with 1990 value * conversion factor
      mutate(value.x = if_else(year == 1979, val_1990 * conv, value.x)) %>%
      select(subregion13, fuel, service, year, value = value.x)

    # Interpolate and extrapolate all missing years
    L144.in_EJ_sR13_res_F_U_Y <- L144.in_EJ_sR13_res_F_U_Y %>%
      select(-year, -value) %>%
      distinct() %>%
      repeat_add_columns(tibble(year = HISTORICAL_YEARS)) %>%
      left_join(L144.in_EJ_sR13_res_F_U_Y, by = c("fuel", "service", "subregion13", "year")) %>%
      group_by(subregion13, fuel, service) %>%
      mutate(value = approx_fun(year, value, rule = 2)) %>%
      ungroup()

    # Next, disaggregate "appliances and other" to all relevant services that are being modeled
    # Using EIA AEO Table 4 from 1996-2013 editions to disaggregate residential appliances and other to more specific end uses
    # NOTE: The national averages of appliances and other energy are assumed constant in all states
    # NOTE: The national estimate for lighting energy increased substantially from 1999 to 2000 because a different method was used
    # NOTE: We double the lighting energy in the prior years, deducting the balance from Other Uses
    EIA_AEO_years <- seq(1993, 2010)
    lgt_adj_years <- seq(1993, 1999)
    L144.EIA_AEO_Tab4_lighting_fix <- EIA_AEO_Tab4 %>%
      filter(Fuel == "Electricity", Service %in% c("Other Uses", "Lighting")) %>%
      group_by(year) %>%
      # Subtract lighting from other uses, then double lighting value
      mutate(value = if_else(Service == "Other Uses" & year %in% lgt_adj_years, value - value[Service == "Lighting"], value),
             value = if_else(Service == "Lighting" & year %in% lgt_adj_years, value * 2, value)) %>%
      ungroup()

    # Now remove old lighting and Other Uses values and replace with new ones
    L144.EIA_AEO_Tab4 <- EIA_AEO_Tab4 %>%
      filter(!(Fuel == "Electricity" & Service %in% c("Other Uses", "Lighting"))) %>%
      bind_rows(L144.EIA_AEO_Tab4_lighting_fix)

    # NOTE: Television energy was not estimated prior to 1995. Copying the 1995 output to prior years
    L144.EIA_AEO_Tab4_tv_fix <-  L144.EIA_AEO_Tab4 %>%
      filter(Fuel == "Electricity", Service %in% c("Other Uses", "Color Televisions")) %>%
      # Subtract 1995 TV value from Other Uses years prior to 1995 & assign 1995 TV values to TV prior to 1995
      mutate(tv_1995 = value[Service == "Color Televisions" & year == 1995],
             value = if_else(Service == "Other Uses" & year < 1995, value - tv_1995, value),
             value = if_else(Service == "Color Televisions" & year < 1995, tv_1995, value)) %>%
      select(-tv_1995)

    # Now remove old TV and Other Uses values and replace with new ones
    L144.EIA_AEO_Tab4 <- L144.EIA_AEO_Tab4 %>%
      filter(!(Fuel == "Electricity" & Service %in% c("Other Uses", "Color Televisions"))) %>%
      bind_rows(L144.EIA_AEO_Tab4_tv_fix)

    # Match in GCAM services and fuels
    L144.EIA_AEO_Tab4 <- L144.EIA_AEO_Tab4 %>%
      left_join_error_no_match(EIA_AEO_fuels, by = c("Fuel" = "EIA_fuel")) %>%
      left_join_error_no_match(EIA_AEO_services %>%
                                 filter(EIA_sector == "Residential") %>%
                                 select(-EIA_sector),
                               by = c("Service" = "EIA_service"))

    # Compute shares of "appliances and other" energy
    # Select services to keep
    appl_other_services <- EIA_AEO_services %>%
      filter(EIA_sector == "Residential") %>%
      select(service) %>%
      filter(!(service %in% unique(RECS_variables$service)))

    # Aggregate appliances and other by service and fuel
    L144.EIA_AEO_appl_other_F <- L144.EIA_AEO_Tab4 %>%
      filter(service %in% unique(appl_other_services$service)) %>%
      group_by(service, fuel, year) %>%
      summarise(value = sum(value)) %>%
      group_by(fuel, year) %>%
      # Add in sum by fuel
      mutate(fuel_sum = sum(value)) %>%
      ungroup()

    # Compute shares of service in fuel. These will be used in all states
    L144.shares_appl_other_F <- L144.EIA_AEO_appl_other_F %>%
      mutate(share = value / fuel_sum) %>%
      select(service, fuel, year, share)

    # Extrapolate to all historical years
    L144.shares_appl_other_F <- L144.shares_appl_other_F %>%
      select(service, fuel) %>%
      distinct() %>%
      repeat_add_columns(tibble(year = HISTORICAL_YEARS)) %>%
      left_join(L144.shares_appl_other_F, by = c("service", "fuel", "year")) %>%
      group_by(service, fuel) %>%
      mutate(share = approx_fun(year, share, rule = 2)) %>%
      ungroup()

    # At this point, we have a table of energy by subregion13, fuel, and end use that needs to be (a) apportioned to states, and (b) scaled
    # The reason for apportioning to states first is that the heating and cooling energy will be modified by pop-weighted HDD and CDD
    # prior to calculating energy shares

    # Downscaling heating and cooling energy to states according to person-HDD and -CDD
    L144.in_EJ_state_res_F_heating_Y <- states_subregions %>%
      select(state, subregion13) %>%
      repeat_add_columns(tidyr::crossing(fuel = c("electricity", "gas", "refined liquids"), year = HISTORICAL_YEARS)) %>%
      mutate(service = "resid heating") %>%
      # Add resid heating energy data
      left_join_error_no_match(L144.in_EJ_sR13_res_F_U_Y, by = c("subregion13", "fuel", "service", "year")) %>%
      # Add in HDD proportions
      left_join_error_no_match(L143.share_state_Pop_HDD_sR13, by = c("state", "subregion13", "year")) %>%
      # Assign state value as subregion13 value * HDD proportion
      mutate(value = value.x * value.y) %>%
      select(state, subregion13, fuel, service, year, value)

    L144.in_EJ_state_res_F_cooling_Y <- states_subregions %>%
      select(state, subregion13) %>%
      repeat_add_columns(tibble(fuel = "electricity", year = HISTORICAL_YEARS)) %>%
      mutate(service = "resid cooling") %>%
      # Add resid cooling energy data
      left_join_error_no_match(L144.in_EJ_sR13_res_F_U_Y, by = c("subregion13", "fuel", "service", "year")) %>%
      # Add in CDD proportions
      left_join_error_no_match(L143.share_state_Pop_CDD_sR13, by = c("state", "subregion13", "year")) %>%
      # Assign state value as subregion13 value * CDD proportion
      mutate(value = value.x * value.y) %>%
      select(state, subregion13, fuel, service, year, value)

    # Downscaling water heating energy to states according to population
    # First calculate state share of subregion13 population
    L144.state_pop_share_sR13 <- L144.Census_pop_hist %>%
      filter(year %in% HISTORICAL_YEARS) %>%
      left_join_error_no_match(L144.pop_sR13, by = c("subregion13", "year")) %>%
      mutate(value = value.x / value.y) %>%
      select(state, subregion13, year, value)

    L144.in_EJ_state_res_F_hotwater_Y <- states_subregions %>%
      select(state, subregion13) %>%
      repeat_add_columns(tidyr::crossing(fuel = c("electricity", "gas", "refined liquids"), year = HISTORICAL_YEARS)) %>%
      mutate(service = "resid hot water") %>%
      # Add resid hot water energy data
      left_join_error_no_match(L144.in_EJ_sR13_res_F_U_Y, by = c("subregion13", "fuel", "service", "year")) %>%
      left_join_error_no_match(L144.state_pop_share_sR13, by = c("state", "subregion13", "year")) %>%
      # Assign state value as subregion13 value * state proportion
      mutate(value = value.x * value.y) %>%
      select(state, subregion13, fuel, service, year, value)

    # Downscaling appliances and other energy to states according to floorspace
    L144.in_EJ_sR13_res_F_apploth_Y <- L144.in_EJ_sR13_res_F_U_Y %>%
      filter(service == "resid appliances and other")

    # Floorspace state share of subregion13
    L144.flsp_state_share_sR13 <- L144.flsp_bm2_state_res %>%
      group_by(subregion13, year) %>%
      mutate(value = value / sum(value)) %>%
      ungroup() %>%
      select(state, subregion13, year, value)

    # Calculate state appliance other by multiplying shares by subregion13 energy totals
    L144.in_EJ_state_res_F_apploth_Y <- L144.shares_appl_other_F %>%
      repeat_add_columns(tibble(state = gcamusa.STATES)) %>%
      left_join_error_no_match(states_subregions %>% select(state, subregion13), by = "state") %>%
      left_join_error_no_match(L144.in_EJ_sR13_res_F_apploth_Y, by = c("subregion13", "fuel", "year")) %>%
      left_join_error_no_match(L144.flsp_state_share_sR13, by = c("state", "subregion13", "year")) %>%
      # State value = share of service in fuel * resid appliances and other energy by fuel/subregion13 * state share
      mutate(value = share * value.x * value.y) %>%
      select(state, subregion13, fuel, service = service.x, year, value)

    # Assembling unscaled energy consumption by state, fuel, and service
    L144.in_EJ_state_res_F_U_Y_unscaled <- bind_rows(L144.in_EJ_state_res_F_heating_Y, L144.in_EJ_state_res_F_cooling_Y,
                                                     L144.in_EJ_state_res_F_hotwater_Y, L144.in_EJ_state_res_F_apploth_Y)

    # Calculating shares of energy consumption by each service, within each state and fuel
    L144.in_EJ_state_res_F_Y_unscaled <- L144.in_EJ_state_res_F_U_Y_unscaled %>%
      group_by(state, fuel, year) %>%
      summarise(value = sum(value)) %>%
      ungroup()

    # Calculating scaler from RECS data and multiply by L142.in_EJ_state_bld_F data to get final estimates
    L144.in_EJ_state_res_F_U_Y <- L144.in_EJ_state_res_F_U_Y_unscaled %>%
      left_join_error_no_match(L144.in_EJ_state_res_F_Y_unscaled, by = c("state", "fuel", "year")) %>%
      mutate(value = value.x / value.y,
             sector = "resid") %>%
      select(-value.x, -value.y) %>%
      left_join_error_no_match(L142.in_EJ_state_bld_F, by = c("state", "sector", "fuel", "year")) %>%
      mutate(value = value.x * value.y) %>%
      select(state, sector, fuel, service, year, value)

    # This table needs to have coal and biomass added; just assign these to heating
    L144.in_EJ_state_bld_Fnorecs <- L142.in_EJ_state_bld_F %>%
      filter(sector == "resid",
             !(fuel %in% unique(L144.in_EJ_state_res_F_U_Y$fuel))) %>%
      mutate(service = "resid heating")

    L144.in_EJ_state_res_F_U_Y <- bind_rows(L144.in_EJ_state_bld_Fnorecs, L144.in_EJ_state_res_F_U_Y)

    # ===================================================

    # Produce outputs
    L144.flsp_bm2_state_res %>%
      add_title("Residential floorspace by state") %>%
      add_units("billion m2") %>%
      add_comments("RECS data interpolated and downscaled to state based on population ratios") %>%
      add_legacy_name("L144.flsp_bm2_state_res") %>%
      add_precursors("gcam-usa/states_subregions",
                     "gcam-usa/Census_pop_hist",
                     "gcam-usa/AEO_2015_flsp",
                     "gcam-usa/RECS_1979",
                     "gcam-usa/RECS_1984",
                     "gcam-usa/RECS_1990",
                     "gcam-usa/RECS_1993",
                     "gcam-usa/RECS_1997",
                     "gcam-usa/RECS_2001",
                     "gcam-usa/RECS_2005",
                     "gcam-usa/RECS_2009") ->
      L144.flsp_bm2_state_res

    L144.in_EJ_state_res_F_U_Y %>%
      add_title("Residential energy consumption by state/fuel/end use") %>%
      add_units("EJ/yr") %>%
      add_comments("Downscaled L142.in_EJ_state_bld_F to states using RECS data") %>%
      add_legacy_name("L144.in_EJ_state_res_F_U_Y") %>%
      add_precursors("gcam-usa/states_subregions",
                     "gcam-usa/RECS_variables",
                     "gcam-usa/EIA_AEO_fuels",
                     "gcam-usa/EIA_AEO_services",
                     "gcam-usa/Census_pop_hist",
                     "gcam-usa/EIA_AEO_Tab4",
                     "gcam-usa/RECS_1979",
                     "gcam-usa/RECS_1984",
                     "gcam-usa/RECS_1990",
                     "gcam-usa/RECS_1993",
                     "gcam-usa/RECS_1997",
                     "gcam-usa/RECS_2001",
                     "gcam-usa/RECS_2005",
                     "gcam-usa/RECS_2009",
                     "L142.in_EJ_state_bld_F",
                     "L143.share_state_Pop_CDD_sR13",
                     "L143.share_state_Pop_HDD_sR13") ->
      L144.in_EJ_state_res_F_U_Y

    return_data(L144.flsp_bm2_state_res, L144.in_EJ_state_res_F_U_Y)
  } else {
    stop("Unknown command")
  }
}<|MERGE_RESOLUTION|>--- conflicted
+++ resolved
@@ -1,10 +1,6 @@
-<<<<<<< HEAD
-#' module_gcamusa_LA144.Residential
-=======
 # Copyright 2019 Battelle Memorial Institute; see the LICENSE file.
 
 #' module_gcam.usa_LA144.Residential
->>>>>>> f8ebec0a
 #'
 #' Calculate residential floorspace by state and residential energy consumption by state/fuel/end use.
 #'
