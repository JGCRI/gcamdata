<<<<<<< HEAD
#' module_gcamusa_LA154.Transport
=======
# Copyright 2019 Battelle Memorial Institute; see the LICENSE file.

#' module_gcam.usa_LA154.Transport
>>>>>>> f8ebec0a
#'
#' Downscale transportation energy consumption and nonmotor data to the state level, generating three ouput tables.
#'
#' @param command API command to execute
#' @param ... other optional parameters, depending on command
#' @return Depends on \code{command}: either a vector of required inputs,
#' a vector of output names, or (if \code{command} is "MAKE") all
#' the generated outputs: \code{L154.in_EJ_state_trn_m_sz_tech_F}, \code{L154.out_mpkm_state_trn_nonmotor_Yh}, \code{L154.in_EJ_state_trn_F}. The corresponding file in the
#' original data system was \code{LA154.Transport.R} (gcam-usa level1).
#' @details Transportation energy data was downscaled in proportion to EIA state-level transportation energy data
#' @details Transportation nonmotor data was downscaled in proportion to state population
#' @importFrom assertthat assert_that
#' @importFrom dplyr filter group_by left_join mutate select summarise
#' @importFrom tidyr gather spread
#' @author AJS June 2017
module_gcamusa_LA154.Transport <- function(command, ...) {
  if(command == driver.DECLARE_INPUTS) {
    return(c(FILE = "gcam-usa/trnUCD_EIA_mapping",
             "L154.in_EJ_R_trn_m_sz_tech_F_Yh",
             "L154.out_mpkm_R_trn_nonmotor_Yh",
             "L100.Pop_thous_state",
             "L101.EIA_use_all_Bbtu"))
  } else if(command == driver.DECLARE_OUTPUTS) {
    return(c("L154.in_EJ_state_trn_m_sz_tech_F",
             "L154.out_mpkm_state_trn_nonmotor_Yh",
             "L154.in_EJ_state_trn_F"))
  } else if(command == driver.MAKE) {

    all_data <- list(...)[[1]]

    # Load required inputs
    trnUCD_EIA_mapping <- get_data(all_data, "gcam-usa/trnUCD_EIA_mapping")
    L154.in_EJ_R_trn_m_sz_tech_F_Yh <- get_data(all_data, "L154.in_EJ_R_trn_m_sz_tech_F_Yh")
    L154.out_mpkm_R_trn_nonmotor_Yh <- get_data(all_data, "L154.out_mpkm_R_trn_nonmotor_Yh")
    L100.Pop_thous_state <- get_data(all_data, "L100.Pop_thous_state")
    L101.EIA_use_all_Bbtu <- get_data(all_data, "L101.EIA_use_all_Bbtu")

    # ===================================================

      # Silence package notes
      GCAM_region_ID <- UCD_sector <- mode <- size.class <- UCD_technology <- UCD_fuel <- fuel <- EIA_fuel <-
        year <- value <- EIA_sector <- . <- fuel_sector <- state <- sector <- value_state <- value_national <-
        value_share <- value_mode <- NULL

      # Calculate the state-wise percentages for each of EIA's sector/fuel combinations that is relevant for disaggregating
      # nation-level transportation energy to the states

      # This starting table is transportation energy consumption by GCAM region (and other variables)
      # We will first subset this data for only the USA and values that are > 0 in the historical periods
        # Nonzero data are filtered out because it adds no useful information. By doing so, the number of rows of the tibble
        # will be reduced from 1840 to 800, and this is before expanding the table to apportion to states.
      L154.in_EJ_R_trn_m_sz_tech_F_Yh %>%
        filter(year %in% HISTORICAL_YEARS, GCAM_region_ID == gcam.USA_CODE) %>% # Filter for the USA and for historical years only
        filter(value != 0) %>% # Here any rows with value of 0 will be lost, even if other years of the same group are nonzero
        # We will next reintroduce those rows using "complete" and assign those values to be 0
        complete(nesting(GCAM_region_ID, UCD_sector, mode, size.class, UCD_technology, UCD_fuel, fuel), year = HISTORICAL_YEARS, fill = list(value = 0)) %>%
        # Fuel and mode will be mapped to EIA fuel and sector
        left_join_error_no_match(trnUCD_EIA_mapping, by = c("fuel", "mode")) ->
        Transportation_energy_consumption

      # From the full state database, state shares will be calculated based on relevant EIA sector and fuel combinations
      # These shares will later be multipled by the transportation energy consumption data above
      # We will create a list first, concatenating EIA-fuel and -sector, so as to selectively remove those pairs from the dataset
      list_fuel_sector <- unique(paste(trnUCD_EIA_mapping$EIA_fuel, trnUCD_EIA_mapping$EIA_sector))

      # Here is the state-level data for which to calculate state shares
      # We will first filter for only relevant EIA-fuel and -sector pairs
      L101.EIA_use_all_Bbtu %>%
        filter(year %in% HISTORICAL_YEARS) %>% # Ensure within historical period
        mutate(fuel_sector = paste(EIA_fuel, EIA_sector)) %>% # Create concatenated list in base dataframe to match the syntax of our list above
        filter(fuel_sector %in% list_fuel_sector) %>% # Filtering for just EIA-fuel/sector pairs
        select(state, EIA_fuel, EIA_sector, sector, fuel, year, value_state = value) ->
        EIA_transportation_state

      # To calculate the state share, we need to calculate the national amount
      EIA_transportation_state %>%
        group_by(EIA_fuel, EIA_sector, sector, fuel, year) %>% # Dropping state
        summarise(value_national = sum(value_state)) %>%
        ungroup() ->
        EIA_transportation_national

      # Now the state shares can be calculated by dividing the state data by the national
      EIA_transportation_state %>%
        left_join_error_no_match(EIA_transportation_national, by = c("EIA_fuel", "EIA_sector", "sector", "fuel", "year")) %>%
        mutate(value_share = value_state / value_national) %>% # Calculating state's share
        # NAs were introduced where national values were 0. Replace NAs with zeros.
        replace_na(list(value_share = 0)) %>%
        select(state, EIA_fuel, EIA_sector, year, value_share) ->
        EIA_transportation_state_share

      # The full USA tran UCD database can now be apportioned to the states
      # A list of states is created for when expanding the transportation table to include states
      list_states <- unique(L100.Pop_thous_state$state)

      # Creating the first of the three output tables
      Transportation_energy_consumption %>%
        repeat_add_columns(tibble::tibble(state = list_states)) %>%
        left_join_error_no_match(EIA_transportation_state_share, by = c("state", "EIA_fuel", "EIA_sector", "year")) %>%
        mutate(value = value * value_share) %>% # Allocating across the states
        select(state, UCD_sector, mode, size.class, UCD_technology, UCD_fuel, fuel, year, value) ->
        L154.in_EJ_state_trn_m_sz_tech_F

      # As a final step, aggregate by fuel and name the sector
      # This creates the second of three output tables
      L154.in_EJ_state_trn_m_sz_tech_F %>%
        group_by(state, fuel, year) %>%
        summarise(value = sum(value)) %>%
        ungroup() %>%
        mutate(sector = "transportation") %>% # Adding a column named "sector" with "transportation" as the entries
        select(state, sector, fuel, year, value) ->
        L154.in_EJ_state_trn_F

      # Apportion non-motorized energy consumption to states on the basis of population
      # First we will create the state shares based on population
      L100.Pop_thous_state %>%
        group_by(year) %>%
        summarise(value_national = sum(value)) ->
        Pop_national

      L100.Pop_thous_state %>%
        left_join_error_no_match(Pop_national, by = "year") %>%
        mutate(value_share = value / value_national) %>% # Creating state share based on population
        select(state, year, value_share) ->
        Pop_state_share

      # Now we can use these shares to allocate the national data across the states
      L154.out_mpkm_R_trn_nonmotor_Yh %>%
        rename(value_mode = value) %>%
        filter(GCAM_region_ID == gcam.USA_CODE) %>%
        # Number of rows will change by adding states, so left_join_error_no_match cannot be used
        left_join(Pop_state_share, by = "year") %>%
        mutate(value = value_mode * value_share) %>% # Apportioning across the modes using the share data
        filter(year %in% HISTORICAL_YEARS) %>% # Ensuring within historical period
        select(state, mode, year, value) %>%
        mutate(year = as.integer(year)) ->
        L154.out_mpkm_state_trn_nonmotor_Yh

    # ===================================================

    L154.in_EJ_state_trn_m_sz_tech_F %>%
      add_title("Transportation energy consumption by state") %>%
      add_units("EJ") %>%
      add_comments("Transportation energy consumption data was downscaled to the state level using EIA state energy data") %>%
      add_legacy_name("L154.in_EJ_state_trn_m_sz_tech_F") %>%
      add_precursors("L154.in_EJ_R_trn_m_sz_tech_F_Yh", "gcam-usa/trnUCD_EIA_mapping", "L101.EIA_use_all_Bbtu") ->
      L154.in_EJ_state_trn_m_sz_tech_F

    L154.out_mpkm_state_trn_nonmotor_Yh %>%
      add_title("Transportation non-motorized travel by mode and state") %>%
      add_units("million person-km") %>%
      add_comments("National data was allocated across the states in proportion to population") %>%
      add_legacy_name("L154.out_mpkm_state_trn_nonmotor_Yh") %>%
      add_precursors("L154.out_mpkm_R_trn_nonmotor_Yh", "L100.Pop_thous_state")  ->
      L154.out_mpkm_state_trn_nonmotor_Yh

    L154.in_EJ_state_trn_F %>%
      add_title("Transportation energy consumption by state and fuel") %>%
      add_units("EJ") %>%
      add_comments("Transportation energy consumption was aggregated by fuel, and the sector was named transportation") %>%
      add_legacy_name("L154.in_EJ_state_trn_F") %>%
      add_precursors("L154.in_EJ_R_trn_m_sz_tech_F_Yh", "gcam-usa/trnUCD_EIA_mapping", "L101.EIA_use_all_Bbtu") ->
      L154.in_EJ_state_trn_F

    return_data(L154.in_EJ_state_trn_m_sz_tech_F, L154.out_mpkm_state_trn_nonmotor_Yh, L154.in_EJ_state_trn_F)
  } else {
    stop("Unknown command")
  }
}<|MERGE_RESOLUTION|>--- conflicted
+++ resolved
@@ -1,10 +1,6 @@
-<<<<<<< HEAD
-#' module_gcamusa_LA154.Transport
-=======
 # Copyright 2019 Battelle Memorial Institute; see the LICENSE file.
 
 #' module_gcam.usa_LA154.Transport
->>>>>>> f8ebec0a
 #'
 #' Downscale transportation energy consumption and nonmotor data to the state level, generating three ouput tables.
 #'
