--- conflicted
+++ resolved
@@ -30,10 +30,7 @@
     states_subregions <- get_data(all_data, "gcam-usa/states_subregions") %>%
       select(state, grid_region)
     L1231.out_EJ_state_elec_F_tech <- get_data(all_data, "L1231.out_EJ_state_elec_F_tech")
-<<<<<<< HEAD
-=======
 
->>>>>>> 08417084
     # ===================================================
     # Aggregating states to electricity subregions
     L1232.out_EJ_sR_elec <- L1231.out_EJ_state_elec_F_tech %>%
@@ -41,9 +38,9 @@
       group_by(grid_region, sector, year) %>%
       summarise(value = sum(value)) %>%
       ungroup() %>%
-    # ===================================================
+      # ===================================================
     # Produce outputs
-      add_title("Electricity generation by FERC region/fuel/technology") %>%
+    add_title("Electricity generation by FERC region/fuel/technology") %>%
       add_units("EJ") %>%
       add_comments("L1231.out_EJ_state_elec_F_tech aggregated to FERC region") %>%
       add_legacy_name("L1232.out_EJ_sR_elec") %>%
