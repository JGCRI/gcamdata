--- conflicted
+++ resolved
@@ -35,14 +35,8 @@
       `Technology Code` <- cooling_system <- water_type <- technology <- state <-
       state <- sector <- fuel <- out_MWh <- out_MWh_ <- `First Year of Operation` <-
       grid_region <- share <- sum_share_tech <- share_nat <- value <-
-<<<<<<< HEAD
       year <- water_withdrawals <- water_consumption <- out_MWh.sea <- `Generation Technology` <-
       out_MWh_sea <- share_nat.sea <- Electric.sector <- Electric.sector.technology <- NULL
-=======
-      year <- water_withdrawals <- water_consumption <- out_MWh.sea <-
-      out_MWh_sea <- share_nat.sea <- Electric.sector <- Electric.sector.technology <-
-      `Generation Technology` <- NULL
->>>>>>> e8becef2
 
     # Load required inputs
     states_subregions <- get_data(all_data, "gcam-usa/states_subregions")
