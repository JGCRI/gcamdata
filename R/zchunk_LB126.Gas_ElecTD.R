<<<<<<< HEAD
#' module_gcamusa_LB126.Gas_ElecTD
=======
# Copyright 2019 Battelle Memorial Institute; see the LICENSE file.

#' module_gcam.usa_LB126.Gas_ElecTD
>>>>>>> f8ebec0a
#'
#' Calculates inputs and outputs of: gas processing by fuel and state, gas pipeline by state, and transmission and distribution of electricity by state.
#'
#' @param command API command to execute
#' @param ... other optional parameters, depending on command
#' @return Depends on \code{command}: either a vector of required inputs,
#' a vector of output names, or (if \code{command} is "MAKE") all
#' the generated outputs: \code{L126.out_EJ_state_pipeline_gas}, \code{L126.in_EJ_state_pipeline_gas}, \code{L126.out_EJ_state_gasproc_F}, \code{L126.in_EJ_state_gasproc_F}, \code{L126.out_EJ_state_td_elec}, \code{L126.in_EJ_state_td_elec}. The corresponding file in the
#' original data system was \code{LB126.Gas_ElecTD.R} (gcam-usa level1).
#' @details Calculates inputs and outputs of: gas processing by fuel and state, gas pipeline by state, and transmission and distribution of electricity by state.
#' @importFrom assertthat assert_that
#' @importFrom dplyr bind_rows filter group_by left_join mutate select summarise transmute
#' @importFrom tidyr gather spread
#' @author RLH September 2017
module_gcamusa_LB126.Gas_ElecTD <- function(command, ...) {
  if(command == driver.DECLARE_INPUTS) {
    return(c("L122.in_EJ_R_gasproc_F_Yh",
              "L122.out_EJ_R_gasproc_F_Yh",
              "L126.in_EJ_R_gaspipe_F_Yh",
              "L126.out_EJ_R_gaspipe_F_Yh",
              "L126.IO_R_electd_F_Yh",
              "L101.EIA_use_all_Bbtu",
              "L101.inEIA_EJ_state_S_F",
              "L122.in_EJ_state_refining_F",
              "L123.out_EJ_state_elec_F",
              "L132.in_EJ_state_indchp_F",
              "L132.in_EJ_state_indfeed_F",
              "L132.in_EJ_state_indnochp_F",
              "L1321.in_EJ_state_cement_F_Y",
              "L1322.in_EJ_state_Fert_Yh",
              "L142.in_EJ_state_bld_F",
              "L154.in_EJ_state_trn_F"))
  } else if(command == driver.DECLARE_OUTPUTS) {
    return(c("L126.out_EJ_state_pipeline_gas",
             "L126.in_EJ_state_pipeline_gas",
             "L126.out_EJ_state_gasproc_F",
             "L126.in_EJ_state_gasproc_F",
             "L126.out_EJ_state_td_elec",
             "L126.in_EJ_state_td_elec"))
  } else if(command == driver.MAKE) {

    # Silence package checks
    GCAM_region_ID <- year <- value <- value.x <- value.y <- sector <- fuel <- state <- EIA_sector <-
      EIA_fuel <- sector.x <- NULL

    all_data <- list(...)[[1]]

    # Load required inputs
    L122.in_EJ_R_gasproc_F_Yh <- get_data(all_data, "L122.in_EJ_R_gasproc_F_Yh") %>%
      filter(GCAM_region_ID == gcam.USA_CODE) %>%
      select(-GCAM_region_ID)
    L122.out_EJ_R_gasproc_F_Yh <- get_data(all_data, "L122.out_EJ_R_gasproc_F_Yh") %>%
      filter(GCAM_region_ID == gcam.USA_CODE) %>%
      select(-GCAM_region_ID)
    L126.in_EJ_R_gaspipe_F_Yh <- get_data(all_data, "L126.in_EJ_R_gaspipe_F_Yh") %>%
      filter(GCAM_region_ID == gcam.USA_CODE)
    L126.out_EJ_R_gaspipe_F_Yh <- get_data(all_data, "L126.out_EJ_R_gaspipe_F_Yh") %>%
      filter(GCAM_region_ID == gcam.USA_CODE)
    L126.IO_R_electd_F_Yh <- get_data(all_data, "L126.IO_R_electd_F_Yh") %>%
      filter(GCAM_region_ID == gcam.USA_CODE) %>%
      select(-GCAM_region_ID)
    L101.EIA_use_all_Bbtu <- get_data(all_data, "L101.EIA_use_all_Bbtu")
    L101.inEIA_EJ_state_S_F <- get_data(all_data, "L101.inEIA_EJ_state_S_F")
    L122.in_EJ_state_refining_F <- get_data(all_data, "L122.in_EJ_state_refining_F")
    L123.out_EJ_state_elec_F <- get_data(all_data, "L123.out_EJ_state_elec_F")
    L132.in_EJ_state_indchp_F <- get_data(all_data, "L132.in_EJ_state_indchp_F")
    L132.in_EJ_state_indfeed_F <- get_data(all_data, "L132.in_EJ_state_indfeed_F")
    L132.in_EJ_state_indnochp_F <- get_data(all_data, "L132.in_EJ_state_indnochp_F")
    L1321.in_EJ_state_cement_F_Y <- get_data(all_data, "L1321.in_EJ_state_cement_F_Y")
    L1322.in_EJ_state_Fert_Yh <- get_data(all_data, "L1322.in_EJ_state_Fert_Yh")
    L142.in_EJ_state_bld_F <- get_data(all_data, "L142.in_EJ_state_bld_F")
    L154.in_EJ_state_trn_F <- get_data(all_data, "L154.in_EJ_state_trn_F")

    # ===================================================
    # PIPELINE ENERGY USE (NET)

    # Deriving gas pipeline energy use (net) from national estimate and each state's share
    L126.net_EJ_USA_pipeline <- L126.in_EJ_R_gaspipe_F_Yh %>%
      left_join_error_no_match(L126.out_EJ_R_gaspipe_F_Yh,
                               by = c("GCAM_region_ID", "sector", "fuel", "year")) %>%
      # Net energy use = input energy - output energy
      transmute(value = value.x - value.y, sector, fuel, year)

    # Calculate net pipeline energy use as total value * state shares of pipeline energy use
    L126.net_EJ_state_pipeline_gas <- L101.inEIA_EJ_state_S_F %>%
      filter(sector == "gas pipeline",
             fuel == "gas") %>%
      group_by(year) %>%
      # Pct share = state/year value divided by total USA value for that year
      mutate(value = value / sum(value)) %>%
      ungroup() %>%
      # Apportion to states
      left_join_error_no_match(L126.net_EJ_USA_pipeline, by = c("sector", "fuel", "year")) %>%
      # State value = state share * USA total
      transmute(value = value.x * value.y, state, sector, fuel, year)

    # PIPELINE OUTPUT AND INPUT

    # Pipeline "output" is equal to each state's total gas consumption by all sectors
    L126.in_EJ_state_S_F <- bind_rows(L122.in_EJ_state_refining_F, L123.out_EJ_state_elec_F,
                                      L132.in_EJ_state_indchp_F, L132.in_EJ_state_indfeed_F,
                                      L132.in_EJ_state_indnochp_F, L1321.in_EJ_state_cement_F_Y,
                                      L1322.in_EJ_state_Fert_Yh, L142.in_EJ_state_bld_F,
                                      L154.in_EJ_state_trn_F)

    # Final energy by fuel
    L126.in_EJ_state_F <- L126.in_EJ_state_S_F %>%
      filter(year %in% HISTORICAL_YEARS) %>%
      group_by(state, fuel, year) %>%
      summarise(value = sum(value)) %>%
      ungroup()

    # Pipeline output
    L126.out_EJ_state_pipeline_gas <- L126.in_EJ_state_F %>%
      filter(fuel == "gas") %>%
      mutate(sector = "gas pipeline") %>%
      select(state, sector, fuel, year, value)

    # Gas pipeline input = output plus pipeline energy use
    L126.in_EJ_state_pipeline_gas <- L126.out_EJ_state_pipeline_gas %>%
      left_join_error_no_match(L126.net_EJ_state_pipeline_gas,
                               by = c("state", "sector", "fuel", "year")) %>%
      # Input energy = output energy + net energy
      mutate(value = value.x + value.y) %>%
      select(state, sector, fuel, year, value)

    # GAS PROCESSING

    # Coal gasification inputs and outputs
    # NOTE: Coal gasification (town gas) is disaggregated to states on the basis of industrial coal consumption
    L126.pct_state_gasproc_coal <- L101.inEIA_EJ_state_S_F %>%
      filter(sector == "industry",
             fuel == "coal") %>%
      mutate(sector = "gas processing") %>%
      group_by(year) %>%
      # State share = state value / total value
      mutate(value = value / sum(value))

    # Apportion nation-level data to states
    L126.in_EJ_state_gasproc_coal <- L126.pct_state_gasproc_coal %>%
      left_join_error_no_match(L122.in_EJ_R_gasproc_F_Yh, by = c("sector", "fuel", "year")) %>%
      # State input energy = state share * USA input energy
      mutate(value = value.x * value.y) %>%
      select(state, sector, fuel, year, value)

    L126.out_EJ_state_gasproc_coal <- L126.pct_state_gasproc_coal %>%
      left_join_error_no_match(L122.out_EJ_R_gasproc_F_Yh, by = c("sector", "fuel", "year")) %>%
      # State output energy = state share * USA output energy
      mutate(value = value.x * value.y) %>%
      select(state, sector, fuel, year, value)

    # Biomass gasification inputs and outputs
    # NOTE: Biomass gasification (biogas) is disaggregated to states on the basis of electric sector waste biomass consumption
    L126.in_pct_state_gasproc_bio <- L101.EIA_use_all_Bbtu %>%
      # Filter out electric sector waste biomass in historical years
      filter(EIA_sector == "EI",
             EIA_fuel == "WS",
             year %in% HISTORICAL_YEARS) %>%
      select(state, year, value) %>%
      mutate(fuel = "biomass") %>%
      group_by(year) %>%
      # State share in each year = state value / total value
      mutate(value = value / sum(value)) %>%
      ungroup()

    # Multiply national totals by state shares to get each state's scaled biomass gasification outputs and inputs
    L126.out_EJ_state_gasproc_bio <- L126.in_pct_state_gasproc_bio %>%
      left_join_error_no_match(L122.out_EJ_R_gasproc_F_Yh, by = c("fuel", "year")) %>%
      # State output energy = state share * USA output energy
      mutate(value = value.x * value.y) %>%
      select(state, sector, fuel, year, value)

    L126.in_EJ_state_gasproc_bio <- L126.in_pct_state_gasproc_bio %>%
      left_join_error_no_match(L122.in_EJ_R_gasproc_F_Yh %>%
                                 filter(fuel == "biomass"),
                               by = c("fuel", "year")) %>%
      # State output energy = state share * USA output energy
      mutate(value = value.x * value.y) %>%
      select(state, sector, fuel, year, value)

    # The remainder of each state's consumption of gas is assigned to the natural gas technology
    L126.out_EJ_state_gasproc_gas <- L126.in_EJ_state_pipeline_gas %>%
      left_join_error_no_match(L126.out_EJ_state_gasproc_coal, by = c("state", "year")) %>%
      left_join_error_no_match(L126.out_EJ_state_gasproc_bio, by = c("state", "year")) %>%
      # Keep state and year columns, set sector, fuel and value columns
      transmute(state,
                sector = "gas processing",
                fuel = "natural gas",
                year,
                # Natural gas value = total pipeline gas - coal value - biomass value
                value = value.x - value.y - value)

    L126.in_EJ_state_gasproc_gas <- L126.out_EJ_state_gasproc_gas

    # Bind the input and output tables of gas processing technologies
    L126.out_EJ_state_gasproc_F <- bind_rows(L126.out_EJ_state_gasproc_gas, L126.out_EJ_state_gasproc_bio, L126.out_EJ_state_gasproc_coal)
    L126.in_EJ_state_gasproc_F <- bind_rows(L126.in_EJ_state_gasproc_gas, L126.in_EJ_state_gasproc_bio, L126.in_EJ_state_gasproc_coal)

    # ELECTRICITY TRANSMISSION AND DISTRIBUTION
    # Compile each state's total elec consumption: refining, bld, ind, trn.
    L126.in_EJ_state_elec <- L126.in_EJ_state_F %>%
      filter(fuel == "electricity")

    # Deriving electricity T&D output as the sum of all tracked demands of electricity
    L126.out_EJ_state_td_elec <- L126.in_EJ_state_elec %>%
      mutate(sector = "elect_td") %>%
      select(state, sector, fuel, year, value)

    # Assigning all states the national average T&D coefficients from L126.IO_R_electd_F_Yh
    L126.in_EJ_state_td_elec <- L126.out_EJ_state_td_elec %>%
      left_join_error_no_match(L126.IO_R_electd_F_Yh, by = c("fuel", "year")) %>%
      # State input elec = state output elec * coefficient
      mutate(value = value.x * value.y) %>%
      select(state, sector = sector.x, fuel, year, value)

    # ===================================================

    # Produce outputs
    L126.out_EJ_state_pipeline_gas %>%
      add_title("Output of gas pipeline sector by state") %>%
      add_units("EJ") %>%
      add_comments("Sum of final energy input from gas in USA states") %>%
      add_legacy_name("L126.out_EJ_state_pipeline_gas") %>%
      add_precursors("L126.in_EJ_R_gaspipe_F_Yh",
                     "L126.out_EJ_R_gaspipe_F_Yh",
                     "L101.inEIA_EJ_state_S_F",
                     "L122.in_EJ_state_refining_F",
                     "L123.out_EJ_state_elec_F",
                     "L132.in_EJ_state_indchp_F",
                     "L132.in_EJ_state_indfeed_F",
                     "L132.in_EJ_state_indnochp_F",
                     "L1321.in_EJ_state_cement_F_Y",
                     "L1322.in_EJ_state_Fert_Yh",
                     "L142.in_EJ_state_bld_F",
                     "L154.in_EJ_state_trn_F") ->
      L126.out_EJ_state_pipeline_gas

    L126.in_EJ_state_pipeline_gas %>%
      add_title("Input to gas pipeline sector by state") %>%
      add_units("EJ") %>%
      add_comments("Values from L126.out_EJ_state_pipeline_gas plus net energy values") %>%
      add_legacy_name("L126.in_EJ_state_pipeline_gas") %>%
      same_precursors_as(L126.out_EJ_state_pipeline_gas) ->
      L126.in_EJ_state_pipeline_gas

    L126.out_EJ_state_gasproc_F %>%
      add_title("Output of gas processing sector by state and technology") %>%
      add_units("EJ") %>%
      add_comments("Coal and biomass gas calculated by apportioning national values to states") %>%
      add_comments("Natural gas calculated by subtracting coal and biomass gas from total pipeline input") %>%
      add_legacy_name("L126.out_EJ_state_gasproc_F") %>%
      add_precursors("L122.out_EJ_R_gasproc_F_Yh",
                     "L101.EIA_use_all_Bbtu",
                     "L126.in_EJ_R_gaspipe_F_Yh",
                     "L126.out_EJ_R_gaspipe_F_Yh",
                     "L101.inEIA_EJ_state_S_F",
                     "L122.in_EJ_state_refining_F",
                     "L123.out_EJ_state_elec_F",
                     "L132.in_EJ_state_indchp_F",
                     "L132.in_EJ_state_indfeed_F",
                     "L132.in_EJ_state_indnochp_F",
                     "L1321.in_EJ_state_cement_F_Y",
                     "L1322.in_EJ_state_Fert_Yh",
                     "L142.in_EJ_state_bld_F",
                     "L154.in_EJ_state_trn_F") ->
      L126.out_EJ_state_gasproc_F

    L126.in_EJ_state_gasproc_F %>%
      add_title("Inputs to gas processing sector by state and technology") %>%
      add_units("EJ") %>%
      add_comments("Coal and biomass gas calculated by apportioning national values to states") %>%
      add_comments("Natural gas calculated by subtracting coal and biomass gas from total pipeline input") %>%
      add_legacy_name("L126.in_EJ_state_gasproc_F") %>%
      add_precursors("L122.in_EJ_R_gasproc_F_Yh",
                     "L122.out_EJ_R_gasproc_F_Yh",
                     "L126.in_EJ_R_gaspipe_F_Yh",
                     "L126.out_EJ_R_gaspipe_F_Yh",
                     "L101.EIA_use_all_Bbtu",
                     "L101.inEIA_EJ_state_S_F",
                     "L122.in_EJ_state_refining_F",
                     "L123.out_EJ_state_elec_F",
                     "L132.in_EJ_state_indchp_F",
                     "L132.in_EJ_state_indfeed_F",
                     "L132.in_EJ_state_indnochp_F",
                     "L1321.in_EJ_state_cement_F_Y",
                     "L1322.in_EJ_state_Fert_Yh",
                     "L142.in_EJ_state_bld_F",
                     "L154.in_EJ_state_trn_F") ->
      L126.in_EJ_state_gasproc_F

    L126.out_EJ_state_td_elec %>%
      add_title("Output of electricity T&D sector by state") %>%
      add_units("EJ") %>%
      add_comments("Sum of all tracked demands of electricity") %>%
      add_legacy_name("L126.out_EJ_state_td_elec") %>%
      add_precursors("L122.in_EJ_state_refining_F",
                     "L123.out_EJ_state_elec_F",
                     "L132.in_EJ_state_indchp_F",
                     "L132.in_EJ_state_indfeed_F",
                     "L132.in_EJ_state_indnochp_F",
                     "L1321.in_EJ_state_cement_F_Y",
                     "L1322.in_EJ_state_Fert_Yh",
                     "L142.in_EJ_state_bld_F",
                     "L154.in_EJ_state_trn_F") ->
      L126.out_EJ_state_td_elec

    L126.in_EJ_state_td_elec %>%
      add_title("Input to electricity T&D sector by state") %>%
      add_units("EJ") %>%
      add_comments("Output electricity multiplied by T&D coefficient") %>%
      add_comments("can be multiple lines") %>%
      add_legacy_name("L126.in_EJ_state_td_elec") %>%
      add_precursors("L122.in_EJ_state_refining_F",
                     "L123.out_EJ_state_elec_F",
                     "L132.in_EJ_state_indchp_F",
                     "L132.in_EJ_state_indfeed_F",
                     "L132.in_EJ_state_indnochp_F",
                     "L1321.in_EJ_state_cement_F_Y",
                     "L1322.in_EJ_state_Fert_Yh",
                     "L142.in_EJ_state_bld_F",
                     "L154.in_EJ_state_trn_F",
                     "L126.IO_R_electd_F_Yh") ->
      L126.in_EJ_state_td_elec

    return_data(L126.out_EJ_state_pipeline_gas, L126.in_EJ_state_pipeline_gas, L126.out_EJ_state_gasproc_F, L126.in_EJ_state_gasproc_F, L126.out_EJ_state_td_elec, L126.in_EJ_state_td_elec)
  } else {
    stop("Unknown command")
  }
}<|MERGE_RESOLUTION|>--- conflicted
+++ resolved
@@ -1,10 +1,6 @@
-<<<<<<< HEAD
-#' module_gcamusa_LB126.Gas_ElecTD
-=======
 # Copyright 2019 Battelle Memorial Institute; see the LICENSE file.
 
 #' module_gcam.usa_LB126.Gas_ElecTD
->>>>>>> f8ebec0a
 #'
 #' Calculates inputs and outputs of: gas processing by fuel and state, gas pipeline by state, and transmission and distribution of electricity by state.
 #'
