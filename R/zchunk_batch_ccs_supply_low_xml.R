<<<<<<< HEAD
#' module_energy_batch_ccs_supply_low_xml
#'
#' Construct XML data structure for \code{ccs_supply_low.xml}.
#'
#' @param command API command to execute
#' @param ... other optional parameters, depending on command
#' @return Depends on \code{command}: either a vector of required inputs,
#' a vector of output names, or (if \code{command} is "MAKE") all
#' the generated outputs: \code{ccs_supply_low.xml}. The corresponding file in the
#' original data system was \code{batch_ccs_supply_low.xml.R} (energy XML).
module_energy_batch_ccs_supply_low_xml <- function(command, ...) {
  if(command == driver.DECLARE_INPUTS) {
    return(c("L261.RsrcCurves_C_low"))
  } else if(command == driver.DECLARE_OUTPUTS) {
    return(c(XML = "ccs_supply_low.xml"))
  } else if(command == driver.MAKE) {

    all_data <- list(...)[[1]]

    # Load required inputs
    L261.RsrcCurves_C_low <- get_data(all_data, "L261.RsrcCurves_C_low")

    # ===================================================

    # Produce outputs
    create_xml("ccs_supply_low.xml") %>%
      add_xml_data(L261.RsrcCurves_C_low, "RsrcCurves") %>%
      add_precursors("L261.RsrcCurves_C_low") ->
      ccs_supply_low.xml

    return_data(ccs_supply_low.xml)
  } else {
    stop("Unknown command")
  }
}
=======
# Copyright 2019 Battelle Memorial Institute; see the LICENSE file.

#' module_energy_batch_ccs_supply_low_xml
#'
#' Construct XML data structure for \code{ccs_supply_low.xml}.
#'
#' @param command API command to execute
#' @param ... other optional parameters, depending on command
#' @return Depends on \code{command}: either a vector of required inputs,
#' a vector of output names, or (if \code{command} is "MAKE") all
#' the generated outputs: \code{ccs_supply_low.xml}. The corresponding file in the
#' original data system was \code{batch_ccs_supply_low.xml.R} (energy XML).
module_energy_batch_ccs_supply_low_xml <- function(command, ...) {
  if(command == driver.DECLARE_INPUTS) {
    return(c("L261.DepRsrcCurves_C_low"))
  } else if(command == driver.DECLARE_OUTPUTS) {
    return(c(XML = "ccs_supply_low.xml"))
  } else if(command == driver.MAKE) {

    all_data <- list(...)[[1]]

    # Load required inputs
    L261.DepRsrcCurves_C_low <- get_data(all_data, "L261.DepRsrcCurves_C_low")

    # ===================================================

    # Produce outputs
    create_xml("ccs_supply_low.xml") %>%
      add_xml_data(L261.DepRsrcCurves_C_low, "DepRsrcCurves") %>%
      add_precursors("L261.DepRsrcCurves_C_low") ->
      ccs_supply_low.xml

    return_data(ccs_supply_low.xml)
  } else {
    stop("Unknown command")
  }
}
>>>>>>> f8ebec0a
<|MERGE_RESOLUTION|>--- conflicted
+++ resolved
@@ -1,4 +1,5 @@
-<<<<<<< HEAD
+# Copyright 2019 Battelle Memorial Institute; see the LICENSE file.
+
 #' module_energy_batch_ccs_supply_low_xml
 #'
 #' Construct XML data structure for \code{ccs_supply_low.xml}.
@@ -34,42 +35,3 @@
     stop("Unknown command")
   }
 }
-=======
-# Copyright 2019 Battelle Memorial Institute; see the LICENSE file.
-
-#' module_energy_batch_ccs_supply_low_xml
-#'
-#' Construct XML data structure for \code{ccs_supply_low.xml}.
-#'
-#' @param command API command to execute
-#' @param ... other optional parameters, depending on command
-#' @return Depends on \code{command}: either a vector of required inputs,
-#' a vector of output names, or (if \code{command} is "MAKE") all
-#' the generated outputs: \code{ccs_supply_low.xml}. The corresponding file in the
-#' original data system was \code{batch_ccs_supply_low.xml.R} (energy XML).
-module_energy_batch_ccs_supply_low_xml <- function(command, ...) {
-  if(command == driver.DECLARE_INPUTS) {
-    return(c("L261.DepRsrcCurves_C_low"))
-  } else if(command == driver.DECLARE_OUTPUTS) {
-    return(c(XML = "ccs_supply_low.xml"))
-  } else if(command == driver.MAKE) {
-
-    all_data <- list(...)[[1]]
-
-    # Load required inputs
-    L261.DepRsrcCurves_C_low <- get_data(all_data, "L261.DepRsrcCurves_C_low")
-
-    # ===================================================
-
-    # Produce outputs
-    create_xml("ccs_supply_low.xml") %>%
-      add_xml_data(L261.DepRsrcCurves_C_low, "DepRsrcCurves") %>%
-      add_precursors("L261.DepRsrcCurves_C_low") ->
-      ccs_supply_low.xml
-
-    return_data(ccs_supply_low.xml)
-  } else {
-    stop("Unknown command")
-  }
-}
->>>>>>> f8ebec0a
