--- conflicted
+++ resolved
@@ -1,10 +1,6 @@
-<<<<<<< HEAD
-#' module_water_batch_electricity_water_xml
-=======
 # Copyright 2019 Battelle Memorial Institute; see the LICENSE file.
 
 #' module_water_batch_electricity_water.xml
->>>>>>> f8ebec0a
 #'
 #' Construct XML data structure for \code{electricity_water.xml}.
 #'
