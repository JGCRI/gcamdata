--- conflicted
+++ resolved
@@ -95,68 +95,40 @@
     L223.StubTechEff_elec <- get_data(all_data, "L223.StubTechEff_elec")
 
     # ===================================================
-<<<<<<< HEAD
+
     # Rename columns to match header information.
     L223.PrimaryRenewKeywordInt_elec <- rename(L223.PrimaryRenewKeywordInt_elec, technology = intermittent.technology)
     L223.StubTechFixOut_elec <- rename(L223.StubTechFixOut_elec, subs.share.weight = subsector.share.weight, tech.share.weight = share.weight)
     L223.StubTechProd_elec   <- rename(L223.StubTechProd_elec, tech.share.weight = share.weight)
-=======
-    # Rename columns to match header information. 
-    L223.PrimaryRenewKeywordInt_elec <- rename(L223.PrimaryRenewKeywordInt_elec, technology = intermittent.technology)
->>>>>>> 5792257b
+
 
     # Produce outputs
     create_xml("electricity.xml") %>%
       add_logit_tables_xml(L223.Supplysector_elec, "Supplysector") %>%
       add_xml_data(L223.ElecReserve, "ElecReserve") %>%
       add_logit_tables_xml(L223.SubsectorLogit_elec, "SubsectorLogit") %>%
-<<<<<<< HEAD
       add_xml_data(L223.SubsectorShrwtFllt_elec, "SubsectorShrwtFllt") %>%
       add_xml_data(L223.SubsectorShrwt_elec, "SubsectorShrwt") %>%
-=======
-      add_xml_data(L223.SubsectorShrwt_elec, "SubsectorShrwt") %>% # this table is empty... 
->>>>>>> 5792257b
       add_xml_data(L223.SubsectorShrwt_nuc, "SubsectorShrwt") %>%
-
       add_xml_data(L223.SubsectorShrwt_renew, "SubsectorShrwt") %>%
-
       add_xml_data(L223.SubsectorInterp_elec, "SubsectorInterp") %>%
-
       add_xml_data(L223.SubsectorInterpTo_elec, "SubsectorInterpTo") %>%
-
       add_xml_data(L223.StubTech_elec, "StubTech") %>%
-
       add_xml_data(L223.GlobalIntTechEff_elec, "GlobalIntTechEff") %>%
-
       add_xml_data(L223.GlobalTechEff_elec, "GlobalTechEff") %>%
-<<<<<<< HEAD
       add_xml_data(L223.GlobalTechCapFac_elec, "GlobalTechCapFac") %>%
       add_xml_data(L223.GlobalIntTechCapFac_elec, "GlobalIntTechCapFac") %>%
-=======
-
->>>>>>> 5792257b
       add_xml_data(L223.GlobalTechCapital_elec, "GlobalTechCapital") %>%
-
       add_xml_data(L223.GlobalIntTechCapital_elec, "GlobalIntTechCapital") %>%
-
       add_xml_data(L223.GlobalTechOMfixed_elec, "GlobalTechOMfixed") %>%
-
       add_xml_data(L223.GlobalIntTechOMfixed_elec, "GlobalIntTechOMfixed") %>%
-
       add_xml_data(L223.GlobalTechOMvar_elec, "GlobalTechOMvar") %>%
-
       add_xml_data(L223.GlobalIntTechOMvar_elec, "GlobalIntTechOMvar") %>%
-
       add_xml_data(L223.GlobalTechShrwt_elec, "GlobalTechShrwt") %>%
-
       add_xml_data(L223.GlobalTechInterp_elec, "GlobalTechInterp") %>%
-
       add_xml_data(L223.GlobalIntTechShrwt_elec, "GlobalIntTechShrwt") %>%
-
       add_xml_data(L223.PrimaryRenewKeyword_elec, "PrimaryRenewKeyword") %>%
-
-      add_xml_data(L223.PrimaryRenewKeywordInt_elec, "PrimaryRenewKeywordInt") %>% # this one had a problem  stopper here
-
+      add_xml_data(L223.PrimaryRenewKeywordInt_elec, "PrimaryRenewKeywordInt") %>%
       add_xml_data(L223.AvgFossilEffKeyword_elec, "AvgFossilEffKeyword") %>%
       add_xml_data(L223.GlobalTechCapture_elec, "GlobalTechCapture") %>%
       add_xml_data(L223.GlobalIntTechBackup_elec, "GlobalIntTechBackup") %>%
