# Copyright 2019 Battelle Memorial Institute; see the LICENSE file.

#' module_water_batch_water_supply_uncalibrated_xml
#'
#' Construct XML data structure for \code{water_supply_uncalibrated.xml}.
#'
#' @param command API command to execute
#' @param ... other optional parameters, depending on command
#' @return Depends on \code{command}: either a vector of required inputs,
#' a vector of output names, or (if \code{command} is "MAKE") all
#' the generated outputs: \code{water_supply_uncalibrated.xml}. The corresponding file in the
#' original data system was \code{batch_water_supply_uncalibrated.xml} (water XML).
module_water_batch_water_supply_uncalibrated_xml <- function(command, ...) {
  if(command == driver.DECLARE_INPUTS) {
    return(c("L201.DeleteUnlimitRsrc",
             "L201.Rsrc",
             "L201.RsrcPrice",
             "L201.RenewRsrcCurves_uncalibrated",
             "L201.GrdRenewRsrcMax_runoff",
             "L201.DepRsrcCurves_ground_uniform"))
  } else if(command == driver.DECLARE_OUTPUTS) {
    return(c(XML = "water_supply_uncalibrated.xml"))
  } else if(command == driver.MAKE) {

    all_data <- list(...)[[1]]

    # Load required inputs
    L201.DeleteUnlimitRsrc <- get_data(all_data, "L201.DeleteUnlimitRsrc")
    L201.Rsrc <- get_data(all_data, "L201.Rsrc")
    L201.RsrcPrice <- get_data(all_data, "L201.RsrcPrice")
    L201.RenewRsrcCurves_uncalibrated <- get_data(all_data, "L201.RenewRsrcCurves_uncalibrated")
    L201.GrdRenewRsrcMax_runoff <- get_data(all_data, "L201.GrdRenewRsrcMax_runoff")
    L201.DepRsrcCurves_ground_uniform <- get_data(all_data, "L201.DepRsrcCurves_ground_uniform")

<<<<<<< HEAD
    resource <- NULL # silence package check.
=======
    resource <- NULL    # silence package check notes
>>>>>>> adf9cbda

    # ===================================================

    # Produce outputs
    create_xml("water_supply_uncalibrated.xml") %>%
      add_node_equiv_xml("resource") %>%
      add_xml_data(L201.DeleteUnlimitRsrc, "DeleteUnlimitRsrc") %>%
      add_xml_data(L201.Rsrc, "Rsrc") %>%
      add_xml_data(L201.RsrcPrice, "RsrcPrice") %>%
      # Note we are going to use the RenewRsrcCurves header to avoid having to create
      # duplicate headers.  The resource type will remain "resource" because we set
      # the "resource" node_equiv_xml above.  However we still need to set the
      # column names appropriately if we want the column re-ordering to work.
      add_xml_data(L201.RenewRsrcCurves_uncalibrated %>% rename(renewresource = resource), "RenewRsrcCurves") %>%
      add_xml_data(L201.GrdRenewRsrcMax_runoff, "GrdRenewRsrcMaxNoFillOut") %>%
      add_xml_data(L201.DepRsrcCurves_ground_uniform, "RsrcCurves") %>%
      add_precursors("L201.DeleteUnlimitRsrc",
                     "L201.Rsrc",
                     "L201.RsrcPrice",
                     "L201.RenewRsrcCurves_uncalibrated",
                     "L201.GrdRenewRsrcMax_runoff",
                     "L201.DepRsrcCurves_ground_uniform") ->
      water_supply_uncalibrated.xml


    return_data(water_supply_uncalibrated.xml)
  } else {
    stop("Unknown command")
  }
}<|MERGE_RESOLUTION|>--- conflicted
+++ resolved
@@ -32,11 +32,7 @@
     L201.GrdRenewRsrcMax_runoff <- get_data(all_data, "L201.GrdRenewRsrcMax_runoff")
     L201.DepRsrcCurves_ground_uniform <- get_data(all_data, "L201.DepRsrcCurves_ground_uniform")
 
-<<<<<<< HEAD
-    resource <- NULL # silence package check.
-=======
     resource <- NULL    # silence package check notes
->>>>>>> adf9cbda
 
     # ===================================================
 
