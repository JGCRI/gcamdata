# Test that chunk outputs match original data system

context("oldnew")

library(readr)

test_that("matches old data system output", {
  # If we are running the code coverage tests then let's skip this since
  # it will take a long to time run and the purpose of this test is to
  # make sure the chunk outputs match the old data system and not to test
  # the functionality of any chunks
  if(isTRUE(as.logical(Sys.getenv("gcamdata.is_coverage_test")))) {
    skip("Skip old new when only interested in code coverage")
  }

  # If we're on Travis, need to run the driver to ensure chunk outputs saved
  # Don't do this locally, to speed things up

  # Look for output data in OUTPUTS_DIR under top level
  # (as this code will be run in tests/testthat)
  outputs_dir <- normalizePath(file.path("../..", OUTPUTS_DIR))
  xml_dir <- normalizePath(file.path("../..", XML_DIR))

  if(identical(Sys.getenv("TRAVIS"), "true")) {
    # Run the driver and save chunk outputs
    # Note we are not going to bother writing the XML since travis will not have
    # any gcamdata.xml_cmpdir to do the OLD/NEW on the XML files anyways.
    gcam_data_map <- driver(write_outputs = TRUE, write_xml = FALSE, quiet = TRUE, outdir = outputs_dir, xmldir = xml_dir, return_data_map_only = TRUE)

    # The following two tests are only run on Travis because they will fail
    # during the R CMD CHECK process locally (as the R build process removes outputs/)
    expect_equivalent(file.access(outputs_dir, mode = 4), 0,  # outputs_dir exists and is readable
                      info = paste("Directory", outputs_dir, "unreadable or does not exist from", getwd()))
    expect_true(file.info(outputs_dir)$isdir)

    # Now we compare the data map returned above with the pre-packaged version
    # They should match! See https://github.com/JGCRI/gcamdata/pull/751#issuecomment-331578990
    # First put what the driver returns and the internal GCAM_DATA_MAP into the same order (can vary if run on PIC for example)
    gcam_data_map <- arrange(gcam_data_map, name, output)
    gdm_internal <- arrange(gcamdata:::GCAM_DATA_MAP, name, output)

    # The gcam_data_map that's generated on Travis won't have the proprietary IEA data, so its comments
    # and units may differ
    expect_true(tibble::is_tibble(gdm_internal))
    expect_true(tibble::is_tibble(gcam_data_map))
    expect_identical(dim(gdm_internal), dim(gcam_data_map), info =
                       "GCAM_DATA_MAP dimensions don't match. Rerun generate_package_data to update.")
    expect_identical(gdm_internal$name, gcam_data_map$name, info =
                       "GCAM_DATA_MAP name doesn't match. Rerun generate_package_data to update.")
    expect_identical(gdm_internal$output, gcam_data_map$output, info = "GCAM_DATA_MAP output doesn't match")
    expect_identical(gdm_internal$precursors, gcam_data_map$precursors, info =
                       "GCAM_DATA_MAP precursors doesn't match. Rerun generate_package_data to update.")
  }

  # Get a list of files in OUTPUTS_DIR for which we will make OLD/NEW comparisons
  new_files <- list.files(outputs_dir, full.names = TRUE)

  if(length(new_files) == 0) {
    # There was no "NEW" outputs in the OUTPUTS_DIR to make comparisons
    # so we will skip this test
    skip("no output data found for comparison")
  } else if(!require("gcamdata.compdata", quietly = TRUE)) {
    # We couldn't get the "OLD" outputs from the gcamdata.compdata repo
    # so we will skip this test
    skip("gcamdata.compdata package not available")
  } else {
    # For each file in OUTPUTS_DIR, look for corresponding file in our
    # comparison data. Load them, reshape new data if necessary, compare.
    for(newf in list.files(outputs_dir, full.names = TRUE)) {
      # In this rewrite, we're not putting X's in front of years,
      # nor are we going to spend time unnecessarily reshaping datasets
      # (i.e. wide to long and back). But we still need to be able to
      # verify old versus new datasets! Chunks tag the data if it's
      # reshaped, and save_chunkdata puts flag(s) at top of the file.
      new_firstline <- readLines(newf, n = 1)

      if(grepl(FLAG_NO_TEST, new_firstline)) {
        next
      }

      flag_sum_test <- grepl(FLAG_SUM_TEST, new_firstline)

      newdata <- read_csv(newf, comment = COMMENT_CHAR)
      oldf <- sub('.csv$', '', basename(newf))
      # get the comparison data which is coming from the gcamdata.compdata package
      olddata <- get_comparison_data(oldf)
      expect_is(olddata, "data.frame", info = paste("No comparison data found for", oldf))

      if(is.null(olddata)) {
        # will have already failed the above test but we need to protect
        # from crashing in the calculations below
        next
      }

      # Finally, test (NB rounding numeric columns to a sensible number of
      # digits; otherwise spurious mismatches occur)
      # Also first converts integer columns to numeric (otherwise test will
      # fail when comparing <int> and <dbl> columns)
      DIGITS <- 3
      round_df <- function(x, digits = DIGITS) {
        integer_columns <- sapply(x, class) == "integer"
        x[integer_columns] <- lapply(x[integer_columns], as.numeric)

        numeric_columns <- sapply(x, class) == "numeric"
        x[numeric_columns] <- round(x[numeric_columns], digits)

<<<<<<< HEAD
        # expect_equivalent no longer accepts rows in different order but we
        # do want to allow this so we will sort all columms before testing
        arrange_columns <- select(x, dplyr::everything())
        arrange(x, arrange_columns)
=======
        return(x)
>>>>>>> 438bcf1e
      }

      expect_identical(dim(olddata), dim(newdata), info = paste("Dimensions are not the same for", basename(newf)))

      # Some datasets throw errors when tested via `expect_equivalent` because of
      # rounding issues, even when we verify that they're identical to three s.d.
      # I think this is because of differences between readr::write_csv and write.csv
      # To work around this, we allow chunks to tag datasets with FLAG_SUM_TEST,
      # which is less strict, just comparing the sum of all numeric data
      if(flag_sum_test) {
        numeric_columns_old <- sapply(olddata, is.numeric)
        numeric_columns_new <- sapply(newdata, is.numeric)
        expect_equivalent(sum(olddata[numeric_columns_old]), sum(newdata[numeric_columns_new]),
                          info = paste(basename(newf), "doesn't match (sum test)"))
      } else {
        expect_equivalent(round_df(olddata), round_df(newdata), info = paste(basename(newf), "doesn't match"))
      }
    }
  }
})


test_that('New XML outputs match old XML outputs', {
  ## The XML comparison data is huge, so we don't want to try to include it in
  ## the package.  Instead, we look for an option that indicates where the data
  ## can be found.  If the option isn't set, then we skip this test.
  xml_cmp_dir <- getOption('gcamdata.xml_cmpdir')
  if(is.null(xml_cmp_dir)) {
    skip("XML comparison data not provided. Set option 'gcamdata.xml_cmpdir' to run this test.")
  }
  else {
    xml_cmp_dir <- normalizePath(xml_cmp_dir)
  }
  expect_true(file.exists(xml_cmp_dir))

  xml_dir <- normalizePath(file.path("../..", XML_DIR))
  expect_true(file.exists(xml_dir))

  for(newxml in list.files(xml_dir, full.names = TRUE)) {
    oldxml <- list.files(xml_cmp_dir, pattern = paste0('^',basename(newxml),'$'), recursive = TRUE,
                         full.names = TRUE)
    if(length(oldxml) > 0) {
      expect_equal(length(oldxml), 1,
                   info = paste('Testing file', newxml, ': Found', length(oldxml),
                                'comparison files.  There can be only one.'))
      ## If we come back with multiple matching files, we'll try to run the test anyhow, selecting
      ## the first one as the true comparison.
      expect_true(cmp_xml_files(oldxml[1], newxml),
                  info = paste('Sorry to be the one to tell you, but new XML file',
                               newxml, "is not equivalent to its old version."))
    }
    else {
      ## If no comparison file found, issue a message, but don't fail the test.
      message('No comparison file found for ', newxml, '. Skipping.')
    }
  }
})<|MERGE_RESOLUTION|>--- conflicted
+++ resolved
@@ -104,14 +104,7 @@
         numeric_columns <- sapply(x, class) == "numeric"
         x[numeric_columns] <- round(x[numeric_columns], digits)
 
-<<<<<<< HEAD
-        # expect_equivalent no longer accepts rows in different order but we
-        # do want to allow this so we will sort all columms before testing
-        arrange_columns <- select(x, dplyr::everything())
-        arrange(x, arrange_columns)
-=======
         return(x)
->>>>>>> 438bcf1e
       }
 
       expect_identical(dim(olddata), dim(newdata), info = paste("Dimensions are not the same for", basename(newf)))
